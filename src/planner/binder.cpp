#include "planner/binder.hpp"

#include "main/client_context.hpp"
#include "main/database.hpp"
#include "parser/constraints/list.hpp"
#include "parser/expression/list.hpp"
#include "parser/query_node/list.hpp"
#include "parser/statement/list.hpp"
#include "parser/tableref/list.hpp"
#include "planner/expression_binder/where_binder.hpp"

using namespace duckdb;
using namespace std;

Binder::Binder(ClientContext &context, Binder *parent) : context(context), parent(parent), bound_tables(0) {
}
void Binder::Bind(SQLStatement &statement) {
	switch (statement.type) {
	case StatementType::SELECT:
		Bind((SelectStatement &)statement);
		break;
	case StatementType::INSERT:
		Bind((InsertStatement &)statement);
		break;
	case StatementType::COPY:
		Bind((CopyStatement &)statement);
		break;
	case StatementType::DELETE:
		Bind((DeleteStatement &)statement);
		break;
	case StatementType::UPDATE:
		Bind((UpdateStatement &)statement);
		break;
	case StatementType::ALTER:
		Bind((AlterTableStatement &)statement);
		break;
	case StatementType::CREATE_TABLE:
		Bind((CreateTableStatement &)statement);
		break;
	case StatementType::CREATE_VIEW:
		Bind((CreateViewStatement &)statement);
		break;
	case StatementType::EXECUTE:
		// do nothing
		break;
	default:
		assert(statement.type == StatementType::CREATE_INDEX);
		Bind((CreateIndexStatement &)statement);
		break;
	}
}

void Binder::Bind(QueryNode &node) {
	if (node.type == QueryNodeType::SELECT_NODE) {
		Bind((SelectNode &)node);
	} else {
		assert(node.type == QueryNodeType::SET_OPERATION_NODE);
		Bind((SetOperationNode &)node);
	}
}

<<<<<<< HEAD
=======
void Binder::Visit(CheckConstraint &constraint) {
	SQLNodeVisitor::Visit(constraint);
	constraint.expression->ResolveType();
	if (constraint.expression->return_type == TypeId::INVALID) {
		throw BinderException("Could not resolve type of constraint!");
	}
	// the CHECK constraint should always return an INTEGER value
	if (constraint.expression->return_type != TypeId::INTEGER) {
		constraint.expression = make_unique<CastExpression>(TypeId::INTEGER, move(constraint.expression));
	}
}

unique_ptr<Expression> Binder::VisitReplace(ColumnRefExpression &expr, unique_ptr<Expression> *expr_ptr) {
	assert(!expr.column_name.empty());
	// individual column reference
	// resolve to either a base table or a subquery expression
	if (expr.table_name.empty()) {
		// no table name: find a binding that contains this
		expr.table_name = bind_context->GetMatchingBinding(expr.column_name);
	}
	return bind_context->BindColumn(expr);
}

unique_ptr<Expression> Binder::VisitReplace(FunctionExpression &expr, unique_ptr<Expression> *expr_ptr) {
	// lookup the function in the catalog
	auto func = context.db.catalog.GetScalarFunction(context.ActiveTransaction(), expr.schema, expr.function_name);
	// if found, construct the BoundFunctionExpression
	auto func_expr = unique_ptr_cast<Expression, FunctionExpression>(move(*expr_ptr));
	return make_unique<BoundFunctionExpression>(move(func_expr), func);
}

unique_ptr<Expression> Binder::VisitReplace(SubqueryExpression &expr, unique_ptr<Expression> *expr_ptr) {
	assert(bind_context);

	Binder binder(context, this);
	binder.bind_context->parent = bind_context.get();
	// the subquery may refer to CTEs from the parent query
	binder.CTE_bindings = CTE_bindings;

	binder.Bind(*expr.subquery);
	auto &select_list = expr.subquery->GetSelectList();
	if (select_list.size() < 1) {
		throw BinderException("Subquery has no projections");
	}
	if (select_list[0]->return_type == TypeId::INVALID) {
		throw BinderException("Subquery has no type");
	}
	if (expr.subquery_type == SubqueryType::IN && select_list.size() != 1) {
		throw BinderException("Subquery returns %zu columns - expected 1", select_list.size());
	}
	auto result = make_unique<BoundSubqueryExpression>();
	result->return_type = expr.subquery_type == SubqueryType::EXISTS ? TypeId::BOOLEAN : select_list[0]->return_type;
	result->context = move(binder.bind_context);
	result->is_correlated = result->context->GetMaxDepth() > 0;
	result->subquery = move(expr.subquery);
	result->subquery_type = expr.subquery_type;
	result->alias = expr.alias;
	return move(result);
}

>>>>>>> 3342e445
// CTEs and views are also referred to using BaseTableRefs, hence need to distinguish here
unique_ptr<TableRef> Binder::Visit(BaseTableRef &expr) {
	auto cte = FindCTE(expr.table_name);
	if (cte) {
		auto subquery = make_unique<SubqueryRef>(move(cte));
		subquery->alias = expr.alias.empty() ? expr.table_name : expr.alias;
		AcceptChild(&subquery);
		return move(subquery);
	}

	auto table_or_view =
	    context.db.catalog.GetTableOrView(context.ActiveTransaction(), expr.schema_name, expr.table_name);
	switch (table_or_view->type) {
	case CatalogType::TABLE:
		bind_context.AddBaseTable(GenerateTableIndex(), expr.alias.empty() ? expr.table_name : expr.alias,
		                          (TableCatalogEntry *)table_or_view);
		break;
	case CatalogType::VIEW: {
		auto view_catalog_entry = (ViewCatalogEntry *)table_or_view;
		auto subquery = make_unique<SubqueryRef>(view_catalog_entry->query->Copy());

		subquery->alias = expr.alias.empty() ? expr.table_name : expr.alias;

		// if we have subquery aliases we need to set them for the subquery. However, there may be non-aliased result
		// cols from the subquery. Those are returned as well, but are not renamed.
		auto &select_list = subquery->subquery->GetSelectList();
		if (view_catalog_entry->aliases.size() > 0) {
			subquery->column_name_alias.resize(select_list.size());
			for (size_t col_idx = 0; col_idx < select_list.size(); col_idx++) {
				if (col_idx < view_catalog_entry->aliases.size()) {
					subquery->column_name_alias[col_idx] = view_catalog_entry->aliases[col_idx];
				} else {
					subquery->column_name_alias[col_idx] = select_list[col_idx]->GetName();
				}
			}
		}
		AcceptChild(&subquery);

		return move(subquery);
		break;
	}
	default:
		throw NotImplementedException("Catalog entry type");
	}
	return nullptr;
}

unique_ptr<TableRef> Binder::Visit(CrossProductRef &expr) {
	AcceptChild(&expr.left);
	AcceptChild(&expr.right);
	return nullptr;
}

unique_ptr<TableRef> Binder::Visit(JoinRef &expr) {
	AcceptChild(&expr.left);
	AcceptChild(&expr.right);
	WhereBinder binder(*this, context);
	binder.BindAndResolveType(&expr.condition);
	return nullptr;
}

unique_ptr<TableRef> Binder::Visit(SubqueryRef &expr) {
	expr.binder = make_unique<Binder>(context, this);
	expr.binder->Bind(*expr.subquery);
	bind_context.AddSubquery(GenerateTableIndex(), expr.alias, expr);

	MoveCorrelatedExpressions(*expr.binder);
	return nullptr;
}

unique_ptr<TableRef> Binder::Visit(TableFunction &expr) {
	auto function_definition = (FunctionExpression *)expr.function.get();
	auto function = context.db.catalog.GetTableFunction(context.ActiveTransaction(), function_definition);
	bind_context.AddTableFunction(GenerateTableIndex(),
	                              expr.alias.empty() ? function_definition->function_name : expr.alias, function);
	return nullptr;
}

void Binder::AddCTE(const string &name, QueryNode *cte) {
	assert(cte);
	assert(!name.empty());
	auto entry = CTE_bindings.find(name);
	if (entry != CTE_bindings.end()) {
		throw BinderException("Duplicate CTE \"%s\" in query!", name.c_str());
	}
	CTE_bindings[name] = cte;
}

unique_ptr<QueryNode> Binder::FindCTE(const string &name) {
	auto entry = CTE_bindings.find(name);
	if (entry == CTE_bindings.end()) {
		if (parent) {
			return parent->FindCTE(name);
		}
		return nullptr;
	}
	return entry->second->Copy();
}

size_t Binder::GenerateTableIndex() {
	if (parent) {
		return parent->GenerateTableIndex();
	}
	return bound_tables++;
}

void Binder::PushExpressionBinder(ExpressionBinder *binder) {
	GetActiveBinders().push_back(binder);
}

void Binder::PopExpressionBinder() {
	assert(HasActiveBinder());
	GetActiveBinders().pop_back();
}

void Binder::SetActiveBinder(ExpressionBinder *binder) {
	assert(HasActiveBinder());
	GetActiveBinders().back() = binder;
}

ExpressionBinder *Binder::GetActiveBinder() {
	return GetActiveBinders().back();
}

bool Binder::HasActiveBinder() {
	return GetActiveBinders().size() > 0;
}

vector<ExpressionBinder *> &Binder::GetActiveBinders() {
	if (parent) {
		return parent->GetActiveBinders();
	}
	return active_binders;
}

void Binder::MoveCorrelatedExpressions(Binder &other) {
	MergeCorrelatedColumns(other.correlated_columns);
	other.correlated_columns.clear();
}

void Binder::MergeCorrelatedColumns(vector<CorrelatedColumnInfo> &other) {
	for (size_t i = 0; i < other.size(); i++) {
		AddCorrelatedColumn(other[i]);
	}
}

void Binder::AddCorrelatedColumn(CorrelatedColumnInfo info) {
	// we only add correlated columns to the list if they are not already there
	if (std::find(correlated_columns.begin(), correlated_columns.end(), info) == correlated_columns.end()) {
		correlated_columns.push_back(info);
	}
}<|MERGE_RESOLUTION|>--- conflicted
+++ resolved
@@ -59,69 +59,6 @@
 	}
 }
 
-<<<<<<< HEAD
-=======
-void Binder::Visit(CheckConstraint &constraint) {
-	SQLNodeVisitor::Visit(constraint);
-	constraint.expression->ResolveType();
-	if (constraint.expression->return_type == TypeId::INVALID) {
-		throw BinderException("Could not resolve type of constraint!");
-	}
-	// the CHECK constraint should always return an INTEGER value
-	if (constraint.expression->return_type != TypeId::INTEGER) {
-		constraint.expression = make_unique<CastExpression>(TypeId::INTEGER, move(constraint.expression));
-	}
-}
-
-unique_ptr<Expression> Binder::VisitReplace(ColumnRefExpression &expr, unique_ptr<Expression> *expr_ptr) {
-	assert(!expr.column_name.empty());
-	// individual column reference
-	// resolve to either a base table or a subquery expression
-	if (expr.table_name.empty()) {
-		// no table name: find a binding that contains this
-		expr.table_name = bind_context->GetMatchingBinding(expr.column_name);
-	}
-	return bind_context->BindColumn(expr);
-}
-
-unique_ptr<Expression> Binder::VisitReplace(FunctionExpression &expr, unique_ptr<Expression> *expr_ptr) {
-	// lookup the function in the catalog
-	auto func = context.db.catalog.GetScalarFunction(context.ActiveTransaction(), expr.schema, expr.function_name);
-	// if found, construct the BoundFunctionExpression
-	auto func_expr = unique_ptr_cast<Expression, FunctionExpression>(move(*expr_ptr));
-	return make_unique<BoundFunctionExpression>(move(func_expr), func);
-}
-
-unique_ptr<Expression> Binder::VisitReplace(SubqueryExpression &expr, unique_ptr<Expression> *expr_ptr) {
-	assert(bind_context);
-
-	Binder binder(context, this);
-	binder.bind_context->parent = bind_context.get();
-	// the subquery may refer to CTEs from the parent query
-	binder.CTE_bindings = CTE_bindings;
-
-	binder.Bind(*expr.subquery);
-	auto &select_list = expr.subquery->GetSelectList();
-	if (select_list.size() < 1) {
-		throw BinderException("Subquery has no projections");
-	}
-	if (select_list[0]->return_type == TypeId::INVALID) {
-		throw BinderException("Subquery has no type");
-	}
-	if (expr.subquery_type == SubqueryType::IN && select_list.size() != 1) {
-		throw BinderException("Subquery returns %zu columns - expected 1", select_list.size());
-	}
-	auto result = make_unique<BoundSubqueryExpression>();
-	result->return_type = expr.subquery_type == SubqueryType::EXISTS ? TypeId::BOOLEAN : select_list[0]->return_type;
-	result->context = move(binder.bind_context);
-	result->is_correlated = result->context->GetMaxDepth() > 0;
-	result->subquery = move(expr.subquery);
-	result->subquery_type = expr.subquery_type;
-	result->alias = expr.alias;
-	return move(result);
-}
-
->>>>>>> 3342e445
 // CTEs and views are also referred to using BaseTableRefs, hence need to distinguish here
 unique_ptr<TableRef> Binder::Visit(BaseTableRef &expr) {
 	auto cte = FindCTE(expr.table_name);
