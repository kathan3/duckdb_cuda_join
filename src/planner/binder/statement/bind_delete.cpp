#include "duckdb/parser/statement/delete_statement.hpp"
#include "duckdb/planner/binder.hpp"
#include "duckdb/planner/expression_binder/where_binder.hpp"
#include "duckdb/planner/expression_binder/returning_binder.hpp"
#include "duckdb/planner/operator/logical_delete.hpp"
#include "duckdb/planner/operator/logical_filter.hpp"
#include "duckdb/planner/operator/logical_get.hpp"
#include "duckdb/planner/bound_tableref.hpp"
#include "duckdb/planner/tableref/bound_basetableref.hpp"
#include "duckdb/planner/operator/logical_cross_product.hpp"
#include "duckdb/catalog/catalog_entry/table_catalog_entry.hpp"

namespace duckdb {

BoundStatement Binder::Bind(DeleteStatement &stmt) {
	BoundStatement result;

	// visit the table reference
	auto bound_table = Bind(*stmt.table);
	if (bound_table->type != TableReferenceType::BASE_TABLE) {
		throw BinderException("Can only delete from base table!");
	}
	auto &table_binding = bound_table->Cast<BoundBaseTableRef>();
<<<<<<< HEAD
	;
	auto table = table_binding.table;
=======
	auto &table = table_binding.table;
>>>>>>> da69aeaa

	auto root = CreatePlan(*bound_table);
	auto &get = root->Cast<LogicalGet>();
	D_ASSERT(root->type == LogicalOperatorType::LOGICAL_GET);

	if (!table.temporary) {
		// delete from persistent table: not read only!
		properties.modified_databases.insert(table.catalog.GetName());
	}

	// Add CTEs as bindable
	AddCTEMap(stmt.cte_map);

	// plan any tables from the various using clauses
	if (!stmt.using_clauses.empty()) {
		unique_ptr<LogicalOperator> child_operator;
		for (auto &using_clause : stmt.using_clauses) {
			// bind the using clause
			auto using_binder = Binder::CreateBinder(context, this);
			auto bound_node = using_binder->Bind(*using_clause);
			auto op = CreatePlan(*bound_node);
			if (child_operator) {
				// already bound a child: create a cross product to unify the two
				child_operator = LogicalCrossProduct::Create(std::move(child_operator), std::move(op));
			} else {
				child_operator = std::move(op);
			}
			bind_context.AddContext(std::move(using_binder->bind_context));
		}
		if (child_operator) {
			root = LogicalCrossProduct::Create(std::move(root), std::move(child_operator));
		}
	}

	// project any additional columns required for the condition
	unique_ptr<Expression> condition;
	if (stmt.condition) {
		WhereBinder binder(*this, context);
		condition = binder.Bind(stmt.condition);

<<<<<<< HEAD
		PlanSubqueries(&condition, &root);
=======
		PlanSubqueries(condition, root);
>>>>>>> da69aeaa
		auto filter = make_uniq<LogicalFilter>(std::move(condition));
		filter->AddChild(std::move(root));
		root = std::move(filter);
	}
	// create the delete node
	auto del = make_uniq<LogicalDelete>(table, GenerateTableIndex());
	del->AddChild(std::move(root));

	// set up the delete expression
	del->expressions.push_back(make_uniq<BoundColumnRefExpression>(
	    LogicalType::ROW_TYPE, ColumnBinding(get.table_index, get.column_ids.size())));
	get.column_ids.push_back(COLUMN_IDENTIFIER_ROW_ID);

	if (!stmt.returning_list.empty()) {
		del->return_chunk = true;

		auto update_table_index = GenerateTableIndex();
		del->table_index = update_table_index;

		unique_ptr<LogicalOperator> del_as_logicaloperator = std::move(del);
		return BindReturning(std::move(stmt.returning_list), table, stmt.table->alias, update_table_index,
		                     std::move(del_as_logicaloperator), std::move(result));
	}
	result.plan = std::move(del);
	result.names = {"Count"};
	result.types = {LogicalType::BIGINT};
	properties.allow_stream_result = false;
	properties.return_type = StatementReturnType::CHANGED_ROWS;

	return result;
}

} // namespace duckdb<|MERGE_RESOLUTION|>--- conflicted
+++ resolved
@@ -21,12 +21,7 @@
 		throw BinderException("Can only delete from base table!");
 	}
 	auto &table_binding = bound_table->Cast<BoundBaseTableRef>();
-<<<<<<< HEAD
-	;
-	auto table = table_binding.table;
-=======
 	auto &table = table_binding.table;
->>>>>>> da69aeaa
 
 	auto root = CreatePlan(*bound_table);
 	auto &get = root->Cast<LogicalGet>();
@@ -67,11 +62,7 @@
 		WhereBinder binder(*this, context);
 		condition = binder.Bind(stmt.condition);
 
-<<<<<<< HEAD
-		PlanSubqueries(&condition, &root);
-=======
 		PlanSubqueries(condition, root);
->>>>>>> da69aeaa
 		auto filter = make_uniq<LogicalFilter>(std::move(condition));
 		filter->AddChild(std::move(root));
 		root = std::move(filter);
