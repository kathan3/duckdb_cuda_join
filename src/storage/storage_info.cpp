#include "duckdb/storage/storage_info.hpp"

namespace duckdb {

<<<<<<< HEAD
const uint64_t VERSION_NUMBER = 32;
=======
const uint64_t VERSION_NUMBER = 33;
>>>>>>> d1cbbb44

} // namespace duckdb<|MERGE_RESOLUTION|>--- conflicted
+++ resolved
@@ -2,10 +2,6 @@
 
 namespace duckdb {
 
-<<<<<<< HEAD
-const uint64_t VERSION_NUMBER = 32;
-=======
 const uint64_t VERSION_NUMBER = 33;
->>>>>>> d1cbbb44
 
 } // namespace duckdb