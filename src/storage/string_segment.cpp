#include "storage/string_segment.hpp"
#include "storage/buffer_manager.hpp"
// #include "common/types/vector.hpp"
// #include "storage/table/append_state.hpp"
#include "transaction/update_info.hpp"
// #include "transaction/transaction.hpp"

using namespace duckdb;
using namespace std;

<<<<<<< HEAD
StringSegment::StringSegment(BufferManager &manager) :
	UncompressedSegment(manager, TypeId::VARCHAR) {
	this->max_vector_count = 0;
=======
StringSegment::StringSegment(ColumnData &column_data, BufferManager &manager) :
	UncompressedSegment(column_data, manager, TypeId::VARCHAR) {
	this->max_vector_count = 1;
>>>>>>> bdbf9d97
	this->dictionary_offset = 0;
	// the vector_size is given in the size of the dictionary offsets
	this->vector_size = STANDARD_VECTOR_SIZE * sizeof(int32_t) + sizeof(nullmask_t);
	this->string_updates = nullptr;

	// we allocate one block to hold the majority of the
	auto handle = manager.Allocate(BLOCK_SIZE);
	this->block_id = handle->block_id;

	ExpandStringSegment(handle->buffer->data.get());
}

void StringSegment::ExpandStringSegment(data_ptr_t baseptr) {
	// clear the nullmask for this vector
	auto mask = (nullmask_t*) (baseptr + (max_vector_count * vector_size));
	mask->reset();

	max_vector_count++;
	if (versions) {
		auto new_versions = unique_ptr<UpdateInfo*[]>(new UpdateInfo*[max_vector_count]);
		memcpy(new_versions.get(), versions.get(), (max_vector_count - 1) * sizeof(UpdateInfo*));
		new_versions[max_vector_count - 1] = nullptr;
		versions = move(new_versions);
	}

	if (string_updates) {
		auto new_string_updates = unique_ptr<string_update_info_t[]>(new string_update_info_t[max_vector_count]);
		for(index_t i = 0; i < max_vector_count - 1; i++) {
			new_string_updates[i] = move(string_updates[i]);
		}
		new_string_updates[max_vector_count - 1] = 0;
		string_updates = move(new_string_updates);
	}
}

//===--------------------------------------------------------------------===//
// Scan
//===--------------------------------------------------------------------===//
void StringSegment::InitializeScan(TransientScanState &state) {
	// pin the primary buffer
	state.primary_handle = manager.PinBuffer(block_id);
}

void StringSegment::Scan(Transaction &transaction, TransientScanState &state, index_t vector_index, Vector &result) {
	auto read_lock = lock.GetSharedLock();

	// clear any previously locked buffers and get the primary buffer handle
	auto handle = (ManagedBufferHandle*) state.primary_handle.get();
	state.handles.clear();

	index_t count = GetVectorCount(vector_index);

	// fetch the data from the base segment
	FetchBaseData(state, handle->buffer->data.get(), vector_index, result, count);
	if (versions && versions[vector_index]) {
		// fetch data from updates
		auto result_data = (char**) result.data;
		auto current = versions[vector_index];
		while(current) {
			if (current->version_number > transaction.start_time && current->version_number != transaction.transaction_id) {
				// these tuples were either committed AFTER this transaction started or are not committed yet, use tuples stored in this version
				auto info_data = (char**) current->tuple_data;
				for(index_t i = 0; i < current->N; i++) {
					result_data[current->tuples[i]] = info_data[i];
					result.nullmask[current->tuples[i]] = current->nullmask[current->tuples[i]];
				}
			}
			current = current->next;
		}
	}
}

void StringSegment::FetchBaseData(row_t *ids, index_t vector_index, index_t vector_offset, index_t count, Vector &result) {
	TransientScanState state;
	InitializeScan(state);

	auto handle = (ManagedBufferHandle*) state.primary_handle.get();
	FetchBaseData(state, handle->buffer->data.get(), ids, vector_index, vector_offset, result, count);
}

void StringSegment::FetchBaseData(TransientScanState &state, data_ptr_t baseptr, row_t *ids, index_t vector_index, index_t vector_offset, Vector &result, index_t count) {
	auto base = baseptr + vector_index * vector_size;

	auto &base_nullmask = *((nullmask_t*) base);
	auto base_data = (int32_t *) (base + sizeof(nullmask_t));
	auto result_data = (char**) result.data;

	if (string_updates && string_updates[vector_index]) {
		// there are updates: merge them in
		auto &info = *string_updates[vector_index];
		index_t update_idx = 0;
		for(index_t i = 0; i < count; i++) {
			auto id = ids[i] - vector_offset;
			while(update_idx < info.count && info.ids[update_idx] < id) {
				update_idx++;
			}
			if (update_idx < info.count && info.ids[update_idx] == id) {
				// use update info
				result_data[i] = ReadString(state, info.block_ids[update_idx], info.offsets[update_idx]).data;
				result.nullmask[id] = info.nullmask[info.ids[update_idx]];
				update_idx++;
			} else {
				// use base table info
				result_data[i] = FetchStringFromDict(state, baseptr, base_data[id]).data;
				result.nullmask[i] = base_nullmask[i];
			}
		}
	} else {
		// no updates: fetch strings from base vector
		for(index_t i = 0; i < count; i++) {
			auto id = ids[i] - vector_offset;
			result_data[i] = FetchStringFromDict(state, baseptr, base_data[id]).data;
		}
		result.nullmask = base_nullmask;
	}
	result.count = count;
}

void StringSegment::FetchBaseData(TransientScanState &state, data_ptr_t baseptr, index_t vector_index, Vector &result, index_t count) {
	auto base = baseptr + vector_index * vector_size;

	auto &base_nullmask = *((nullmask_t*) base);
	auto base_data = (int32_t *) (base + sizeof(nullmask_t));
	auto result_data = (char**) result.data;

	if (string_updates && string_updates[vector_index]) {
		// there are updates: merge them in
		auto &info = *string_updates[vector_index];
		index_t update_idx = 0;
		for(index_t i = 0; i < count; i++) {
			if (update_idx < info.count && info.ids[update_idx] == i) {
				// use update info
				result_data[i] = ReadString(state, info.block_ids[update_idx], info.offsets[update_idx]).data;
				result.nullmask[i] = info.nullmask[info.ids[update_idx]];
				update_idx++;
			} else {
				// use base table info
				result_data[i] = FetchStringFromDict(state, baseptr, base_data[i]).data;
				result.nullmask[i] = base_nullmask[i];
			}
		}
	} else {
		// no updates: fetch only from the string dictionary
		for(index_t i = 0; i < count; i++) {
			result_data[i] = FetchStringFromDict(state, baseptr, base_data[i]).data;
		}
		result.nullmask = base_nullmask;
	}
	result.count = count;
}

string_t StringSegment::FetchStringFromDict(TransientScanState &state, data_ptr_t baseptr, int32_t dict_offset) {
	if (dict_offset == 0) {
		// no offset provided: return nullptr
		return string_t(nullptr, 0);
	}
	// look up result in dictionary
	auto dict_end = baseptr + BLOCK_SIZE;
	auto dict_pos = dict_end - dict_offset;
	auto string_length = *((uint16_t*) dict_pos);
	if (string_length == BIG_STRING_MARKER) {
		// big string marker, read the block id and offset
		block_id_t block;
		int32_t offset;
		ReadStringMarker(dict_pos, block, offset);
		return ReadString(state, block, offset);
	} else {
		string_t result;
		result.length = string_length;
		result.data = (char*) (dict_pos + sizeof(uint16_t));
		return result;
	}

}

void StringSegment::IndexScan(TransientScanState &state, index_t vector_index, Vector &result) {
	throw Exception("FIXME");
}

void StringSegment::Fetch(index_t vector_index, Vector &result) {
	throw Exception("FIXME");
}

void StringSegment::Fetch(Transaction &transaction, row_t row_id, Vector &result) {
	throw Exception("FIXME");
}

//===--------------------------------------------------------------------===//
// Append
//===--------------------------------------------------------------------===//
index_t StringSegment::Append(SegmentStatistics &stats, TransientAppendState &state, Vector &data, index_t offset, index_t count) {
	assert(data.type == TypeId::VARCHAR);
	auto handle = manager.PinBuffer(block_id);

	index_t initial_count = tuple_count;
	while(count > 0) {
		// get the vector index of the vector to append to and see how many tuples we can append to that vector
		index_t vector_index = tuple_count / STANDARD_VECTOR_SIZE;
		if (vector_index == max_vector_count) {
			// we are at the maximum vector, check if there is space to increase the maximum vector count
			// as a heuristic, we only allow another vector to be added if we have at least 32 bytes per string remaining (32KB out of a 256KB block, or around 12% empty)
			index_t remaining_space = BLOCK_SIZE - dictionary_offset - max_vector_count * vector_size;
			if (remaining_space >= STANDARD_VECTOR_SIZE * 32) {
				// we have enough remaining space to add another vector
				ExpandStringSegment(handle->buffer->data.get());
			} else {
				break;
			}
		}
		index_t current_tuple_count = tuple_count - vector_index * STANDARD_VECTOR_SIZE;
		index_t append_count = std::min(STANDARD_VECTOR_SIZE - current_tuple_count, count);

		// now perform the actual append
		AppendData(stats, handle->buffer->data.get() + vector_size * vector_index, handle->buffer->data.get() + BLOCK_SIZE, current_tuple_count, data, offset, append_count);

		count -= append_count;
		offset += append_count;
		tuple_count += append_count;
	}
	return tuple_count - initial_count;
}

void StringSegment::AppendData(SegmentStatistics &stats, data_ptr_t target, data_ptr_t end, index_t target_offset, Vector &source, index_t offset, index_t count) {
	assert(offset + count <= source.count);
	auto ldata = (char**)source.data;
	auto &result_nullmask = *((nullmask_t*) target);
	auto result_data = (int32_t *) (target + sizeof(nullmask_t));

	VectorOperations::Exec(source.sel_vector, count + offset, [&](index_t i, index_t k) {
		if (source.nullmask[i]) {
			// null value is stored as -1
			result_data[k - offset + target_offset] = 0;
			result_nullmask[k - offset + target_offset] = true;
			stats.has_null = true;
		} else {
			// non-null value, check if we can fit it within the block
			// we also always store strings that have a size >= STRING_BLOCK_LIMIT in the overflow blocks
			index_t string_length = strlen(ldata[i]);
			index_t total_length = string_length + 1 + sizeof(uint16_t);

			if (string_length > stats.max_string_length) {
				stats.max_string_length = string_length;
			}
			if (total_length >= STRING_BLOCK_LIMIT || total_length > BLOCK_SIZE - dictionary_offset - max_vector_count * vector_size) {
				// string is too big for block: write to overflow blocks
				block_id_t block;
				int32_t offset;
				// write the string into the current string block
				WriteString(string_t(ldata[i], string_length + 1), block, offset);

				dictionary_offset += BIG_STRING_MARKER_SIZE;
				auto dict_pos = end - dictionary_offset;

				// write a big string marker into the dictionary
				WriteStringMarker(dict_pos, block, offset);
			} else {
				// string fits in block, append to dictionary and increment dictionary position
				assert(string_length < std::numeric_limits<uint16_t>::max());
				dictionary_offset += total_length;
				auto dict_pos = end - dictionary_offset;

				// first write the length as u16
				uint16_t string_length_u16 = string_length;
				memcpy(dict_pos, &string_length_u16, sizeof(uint16_t));
				// now write the actual string data into the dictionary
				memcpy(dict_pos + sizeof(uint16_t), ldata[i], string_length + 1);
			}
			// place the dictionary offset into the set of vectors
			result_data[k - offset + target_offset] = dictionary_offset;
		}
	}, offset);
}

void StringSegment::WriteString(string_t string, block_id_t &result_block, int32_t &result_offset) {
	uint32_t total_length = string.length + 1 + sizeof(uint32_t);
	unique_ptr<ManagedBufferHandle> handle;
	// check if the string fits in the current block
	if (!head || head->offset + total_length >= head->size) {
		// string does not fit, allocate space for it
		// create a new string block
		index_t alloc_size = std::max((index_t) total_length, (index_t) BLOCK_SIZE);
		auto new_block = make_unique<StringBlock>();
		new_block->offset = 0;
		new_block->size = alloc_size;
		// allocate an in-memory buffer for it
		handle = manager.Allocate(alloc_size);
		new_block->block_id = handle->block_id;
		new_block->next = move(head);
		head = move(new_block);
	} else {
		// string fits, copy it into the current block
		handle = manager.PinBuffer(head->block_id);
	}

	result_block = head->block_id;
	result_offset = head->offset;

	// copy the string and the length there
	auto ptr = handle->buffer->data.get() + head->offset;
	memcpy(ptr, &string.length, sizeof(uint32_t));
	ptr += sizeof(uint32_t);
	memcpy(ptr, string.data, string.length + 1);
	head->offset += total_length;
}

string_t StringSegment::ReadString(TransientScanState &state, block_id_t block, int32_t offset) {
	// now pin the handle, if it is not pinned yet
	ManagedBufferHandle *handle;
	auto entry = state.handles.find(block);
	if (entry == state.handles.end()) {
		auto pinned_handle = manager.PinBuffer(block);
		handle = pinned_handle.get();

		state.handles.insert(make_pair(block, move(pinned_handle)));
	} else {
		handle = (ManagedBufferHandle*) entry->second.get();
	}
	return ReadString(handle->buffer->data.get(), offset);
}

string_t StringSegment::ReadString(data_ptr_t target, int32_t offset) {
	auto ptr = target + offset;
	string_t result;
	result.length = *((uint32_t*) ptr);
	result.data = (char*) (ptr + sizeof(uint32_t));
	return result;
}

void StringSegment::WriteStringMarker(data_ptr_t target, block_id_t block_id, int32_t offset) {
	uint16_t length = BIG_STRING_MARKER;
	memcpy(target, &length, sizeof(uint16_t));
	target += sizeof(uint16_t);
	memcpy(target, &block_id, sizeof(block_id_t));
	target += sizeof(block_id_t);
	memcpy(target, &offset, sizeof(int32_t));
}

void StringSegment::ReadStringMarker(data_ptr_t target, block_id_t &block_id, int32_t &offset) {
	target += sizeof(uint16_t);
	memcpy(&block_id, target, sizeof(block_id_t));
	target += sizeof(block_id_t);
	memcpy(&offset, target, sizeof(int32_t));
}

//===--------------------------------------------------------------------===//
// Update
//===--------------------------------------------------------------------===//
string_update_info_t StringSegment::CreateStringUpdate(SegmentStatistics &stats, Vector &update, row_t *ids, index_t vector_offset) {
	// first figure out how big the block needs to be by iterating over the updates
	int32_t lengths[STANDARD_VECTOR_SIZE];
	index_t total_length = 0;
	auto strings = (char**) update.data;
	for(index_t i = 0; i < update.count; i++) {
		if (!update.nullmask[i]) {
			lengths[i] = strlen(strings[i]) + 1;
			total_length += lengths[i];
		} else {
			lengths[i] = 0;
		}
	}

	auto info = make_unique<StringUpdateInfo>();
	info->count = update.count;
	for(index_t i = 0; i < update.count; i++) {
		info->ids[i] = ids[i] - vector_offset;
		info->nullmask[info->ids[i]] = update.nullmask[i];
		// copy the string into the block
		if (lengths[i] > 0) {
			WriteString(string_t(strings[i], lengths[i]), info->block_ids[i], info->offsets[i]);
		} else {
			info->block_ids[i] = INVALID_BLOCK;
			info->offsets[i] = 0;
		}
	}
	return info;
}

void StringSegment::Update(SegmentStatistics &stats, Transaction &transaction, Vector &update, row_t *ids, index_t vector_index, index_t vector_offset, UpdateInfo *node) {
	if (!string_updates) {
		string_updates = unique_ptr<string_update_info_t[]>(new string_update_info_t[max_vector_count]);
	}

	// move the original strings into the undo buffer
	// first fetch the strings
	Vector original_data;
	original_data.Initialize(TypeId::VARCHAR);

	FetchBaseData(ids, vector_index, vector_offset, update.count, original_data);
	assert(update.count == original_data.count);

	// now copy them into the undo buffer
	auto strings = (char**) original_data.data;
	for(index_t i = 0; i < original_data.count; i++) {
		strings[i] = (char*) transaction.PushString(string_t(strings[i], strlen(strings[i])));
	}

	string_update_info_t new_update_info;
	// next up: create the updates
	if (!string_updates[vector_index]) {
		// no string updates yet, allocate a block and place the updates there
		new_update_info = CreateStringUpdate(stats, update, ids, vector_offset);
	} else {
		throw Exception("FIXME: merge string update");
	}

	// now that the original strings are placed in the undo buffer and the updated strings are placed in the base table
	// create the update node
	if (!node) {
		// create a new node in the undo buffer for this update
		node = CreateUpdateInfo(transaction, ids, update.count, vector_index, vector_offset, sizeof(char*));

		// copy the nullmask and data into the UpdateInfo
		node->nullmask = original_data.nullmask;
		memcpy(node->tuple_data, strings, sizeof(char*) * original_data.count);
	} else {
		throw Exception("FIXME: merge update");
	}
	// finally move the string updates in place
	string_updates[vector_index] = move(new_update_info);
}

void StringSegment::RollbackUpdate(UpdateInfo *info) {
	throw Exception("FIXME");
}<|MERGE_RESOLUTION|>--- conflicted
+++ resolved
@@ -8,15 +8,9 @@
 using namespace duckdb;
 using namespace std;
 
-<<<<<<< HEAD
-StringSegment::StringSegment(BufferManager &manager) :
-	UncompressedSegment(manager, TypeId::VARCHAR) {
-	this->max_vector_count = 0;
-=======
 StringSegment::StringSegment(ColumnData &column_data, BufferManager &manager) :
 	UncompressedSegment(column_data, manager, TypeId::VARCHAR) {
-	this->max_vector_count = 1;
->>>>>>> bdbf9d97
+	this->max_vector_count = 0;
 	this->dictionary_offset = 0;
 	// the vector_size is given in the size of the dictionary offsets
 	this->vector_size = STANDARD_VECTOR_SIZE * sizeof(int32_t) + sizeof(nullmask_t);
