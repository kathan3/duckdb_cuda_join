--- conflicted
+++ resolved
@@ -94,11 +94,7 @@
 		buffer = std::move(block);
 	} else {
 		if (MustWriteToTemporaryFile()) {
-<<<<<<< HEAD
-			buffer = block_manager.buffer_manager.ReadTemporaryBuffer(tag, block_id, std::move(reusable_buffer));
-=======
 			buffer = block_manager.buffer_manager.ReadTemporaryBuffer(tag, *this, std::move(reusable_buffer));
->>>>>>> 8c2ee1eb
 		} else {
 			return BufferHandle(); // Destroyed upon unpin/evict, so there is no temp buffer to read
 		}
