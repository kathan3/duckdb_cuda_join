#include "duckdb/catalog/catalog_entry/duck_index_entry.hpp"
#include "duckdb/catalog/catalog_entry/duck_table_entry.hpp"
#include "duckdb/catalog/catalog_entry/scalar_macro_catalog_entry.hpp"
#include "duckdb/catalog/catalog_entry/table_catalog_entry.hpp"
#include "duckdb/catalog/catalog_entry/type_catalog_entry.hpp"
#include "duckdb/catalog/catalog_entry/view_catalog_entry.hpp"
#include "duckdb/common/checksum.hpp"
#include "duckdb/common/printer.hpp"
#include "duckdb/common/serializer/binary_deserializer.hpp"
#include "duckdb/common/serializer/buffered_file_reader.hpp"
#include "duckdb/common/serializer/memory_stream.hpp"
#include "duckdb/common/string_util.hpp"
#include "duckdb/execution/index/art/art.hpp"
#include "duckdb/execution/index/index_type_set.hpp"
#include "duckdb/main/attached_database.hpp"
#include "duckdb/main/client_context.hpp"
#include "duckdb/main/config.hpp"
#include "duckdb/main/connection.hpp"
#include "duckdb/main/database.hpp"
#include "duckdb/parser/parsed_data/alter_table_info.hpp"
#include "duckdb/parser/parsed_data/create_schema_info.hpp"
#include "duckdb/parser/parsed_data/create_view_info.hpp"
#include "duckdb/parser/parsed_data/drop_info.hpp"
#include "duckdb/planner/binder.hpp"
#include "duckdb/planner/expression_binder/index_binder.hpp"
#include "duckdb/planner/parsed_data/bound_create_table_info.hpp"
#include "duckdb/storage/storage_manager.hpp"
#include "duckdb/storage/table/delete_state.hpp"
#include "duckdb/storage/write_ahead_log.hpp"
#include "duckdb/transaction/meta_transaction.hpp"
#include "duckdb/storage/table/column_data.hpp"

namespace duckdb {

class ReplayState {
public:
	ReplayState(AttachedDatabase &db, ClientContext &context) : db(db), context(context), catalog(db.GetCatalog()) {
	}

	AttachedDatabase &db;
	ClientContext &context;
	Catalog &catalog;
	optional_ptr<TableCatalogEntry> current_table;
	MetaBlockPointer checkpoint_id;
	idx_t wal_version = 1;
};

class WriteAheadLogDeserializer {
public:
	WriteAheadLogDeserializer(ReplayState &state_p, BufferedFileReader &stream_p, bool deserialize_only = false)
	    : state(state_p), db(state.db), context(state.context), catalog(state.catalog), data(nullptr),
	      stream(nullptr, 0), deserializer(stream_p), deserialize_only(deserialize_only) {
	}
	WriteAheadLogDeserializer(ReplayState &state_p, unique_ptr<data_t[]> data_p, idx_t size,
	                          bool deserialize_only = false)
	    : state(state_p), db(state.db), context(state.context), catalog(state.catalog), data(std::move(data_p)),
	      stream(data.get(), size), deserializer(stream), deserialize_only(deserialize_only) {
	}

	static WriteAheadLogDeserializer Open(ReplayState &state_p, BufferedFileReader &stream,
	                                      bool deserialize_only = false) {
		if (state_p.wal_version == 1) {
			// old WAL versions do not have checksums
			return WriteAheadLogDeserializer(state_p, stream, deserialize_only);
		}
		if (state_p.wal_version != 2) {
			throw IOException("Failed to read WAL of version %llu - can only read version 1 and 2",
			                  state_p.wal_version);
		}
		// read the checksum and size
		auto size = stream.Read<uint64_t>();
		auto stored_checksum = stream.Read<uint64_t>();
		auto offset = stream.CurrentOffset();
		auto file_size = stream.FileSize();

		if (offset + size > file_size) {
			throw SerializationException(
			    "Corrupt WAL file: entry size exceeded remaining data in file at byte position %llu "
			    "(found entry with size %llu bytes, file size %llu bytes)",
			    offset, size, file_size);
		}

		// allocate a buffer and read data into the buffer
		auto buffer = unique_ptr<data_t[]>(new data_t[size]);
		stream.ReadData(buffer.get(), size);

		// compute and verify the checksum
		auto computed_checksum = Checksum(buffer.get(), size);
		if (stored_checksum != computed_checksum) {
			throw IOException("Corrupt WAL file: entry at byte position %llu computed checksum %llu does not match "
			                  "stored checksum %llu",
			                  offset, computed_checksum, stored_checksum);
		}
		return WriteAheadLogDeserializer(state_p, std::move(buffer), size, deserialize_only);
	}

	bool ReplayEntry() {
		deserializer.Begin();
		auto wal_type = deserializer.ReadProperty<WALType>(100, "wal_type");
		if (wal_type == WALType::WAL_FLUSH) {
			deserializer.End();
			return true;
		}
		ReplayEntry(wal_type);
		deserializer.End();
		return false;
	}

	bool DeserializeOnly() {
		return deserialize_only;
	}

protected:
	void ReplayEntry(WALType wal_type);

	void ReplayVersion();

	void ReplayCreateTable();
	void ReplayDropTable();
	void ReplayAlter();

	void ReplayCreateView();
	void ReplayDropView();

	void ReplayCreateSchema();
	void ReplayDropSchema();

	void ReplayCreateType();
	void ReplayDropType();

	void ReplayCreateSequence();
	void ReplayDropSequence();
	void ReplaySequenceValue();

	void ReplayCreateMacro();
	void ReplayDropMacro();

	void ReplayCreateTableMacro();
	void ReplayDropTableMacro();

	void ReplayCreateIndex();
	void ReplayDropIndex();

	void ReplayUseTable();
	void ReplayInsert();
	void ReplayRowGroupData();
	void ReplayDelete();
	void ReplayUpdate();
	void ReplayCheckpoint();

private:
	ReplayState &state;
	AttachedDatabase &db;
	ClientContext &context;
	Catalog &catalog;
	unique_ptr<data_t[]> data;
	MemoryStream stream;
	BinaryDeserializer deserializer;
	bool deserialize_only;
};

//===--------------------------------------------------------------------===//
// Replay
//===--------------------------------------------------------------------===//
bool WriteAheadLog::Replay(AttachedDatabase &database, unique_ptr<FileHandle> handle) {
	Connection con(database.GetDatabase());
	auto wal_path = handle->GetPath();
	BufferedFileReader reader(FileSystem::Get(database), std::move(handle));
	if (reader.Finished()) {
		// WAL is empty
		return false;
	}

	con.BeginTransaction();
	MetaTransaction::Get(*con.context).ModifyDatabase(database);

	auto &config = DBConfig::GetConfig(database.GetDatabase());
	// first deserialize the WAL to look for a checkpoint flag
	// if there is a checkpoint flag, we might have already flushed the contents of the WAL to disk
	ReplayState checkpoint_state(database, *con.context);
	try {
		while (true) {
			// read the current entry (deserialize only)
			auto deserializer = WriteAheadLogDeserializer::Open(checkpoint_state, reader, true);
			if (deserializer.ReplayEntry()) {
				// check if the file is exhausted
				if (reader.Finished()) {
					// we finished reading the file: break
					break;
				}
			}
		}
	} catch (std::exception &ex) { // LCOV_EXCL_START
		ErrorData error(ex);
		// ignore serialization exceptions - they signal a torn WAL
		if (error.Type() != ExceptionType::SERIALIZATION) {
			error.Throw("Failure while replaying WAL file \"" + wal_path + "\": ");
		}
	} // LCOV_EXCL_STOP
	if (checkpoint_state.checkpoint_id.IsValid()) {
		// there is a checkpoint flag: check if we need to deserialize the WAL
		auto &manager = database.GetStorageManager();
		if (manager.IsCheckpointClean(checkpoint_state.checkpoint_id)) {
			// the contents of the WAL have already been checkpointed
			// we can safely truncate the WAL and ignore its contents
			return true;
		}
	}

	// we need to recover from the WAL: actually set up the replay state
	ReplayState state(database, *con.context);

	// reset the reader - we are going to read the WAL from the beginning again
	reader.Reset();

	// replay the WAL
	// note that everything is wrapped inside a try/catch block here
	// there can be errors in WAL replay because of a corrupt WAL file
	try {
		while (true) {
			// read the current entry
			auto deserializer = WriteAheadLogDeserializer::Open(state, reader);
			if (deserializer.ReplayEntry()) {
				con.Commit();
				// check if the file is exhausted
				if (reader.Finished()) {
					// we finished reading the file: break
					break;
				}
				con.BeginTransaction();
				MetaTransaction::Get(*con.context).ModifyDatabase(database);
			}
		}
	} catch (std::exception &ex) { // LCOV_EXCL_START
		// exception thrown in WAL replay: rollback
		con.Query("ROLLBACK");
		ErrorData error(ex);
		// serialization failure means a truncated WAL
		// these failures are ignored unless abort_on_wal_failure is true
		// other failures always result in an error
		if (config.options.abort_on_wal_failure || error.Type() != ExceptionType::SERIALIZATION) {
			error.Throw("Failure while replaying WAL file \"" + wal_path + "\": ");
		}
	} catch (...) {
		// exception thrown in WAL replay: rollback
		con.Query("ROLLBACK");
		throw;
	} // LCOV_EXCL_STOP
	return false;
}

//===--------------------------------------------------------------------===//
// Replay Entries
//===--------------------------------------------------------------------===//
void WriteAheadLogDeserializer::ReplayEntry(WALType entry_type) {
	switch (entry_type) {
	case WALType::WAL_VERSION:
		ReplayVersion();
		break;
	case WALType::CREATE_TABLE:
		ReplayCreateTable();
		break;
	case WALType::DROP_TABLE:
		ReplayDropTable();
		break;
	case WALType::ALTER_INFO:
		ReplayAlter();
		break;
	case WALType::CREATE_VIEW:
		ReplayCreateView();
		break;
	case WALType::DROP_VIEW:
		ReplayDropView();
		break;
	case WALType::CREATE_SCHEMA:
		ReplayCreateSchema();
		break;
	case WALType::DROP_SCHEMA:
		ReplayDropSchema();
		break;
	case WALType::CREATE_SEQUENCE:
		ReplayCreateSequence();
		break;
	case WALType::DROP_SEQUENCE:
		ReplayDropSequence();
		break;
	case WALType::SEQUENCE_VALUE:
		ReplaySequenceValue();
		break;
	case WALType::CREATE_MACRO:
		ReplayCreateMacro();
		break;
	case WALType::DROP_MACRO:
		ReplayDropMacro();
		break;
	case WALType::CREATE_TABLE_MACRO:
		ReplayCreateTableMacro();
		break;
	case WALType::DROP_TABLE_MACRO:
		ReplayDropTableMacro();
		break;
	case WALType::CREATE_INDEX:
		ReplayCreateIndex();
		break;
	case WALType::DROP_INDEX:
		ReplayDropIndex();
		break;
	case WALType::USE_TABLE:
		ReplayUseTable();
		break;
	case WALType::INSERT_TUPLE:
		ReplayInsert();
		break;
	case WALType::ROW_GROUP_DATA:
		ReplayRowGroupData();
		break;
	case WALType::DELETE_TUPLE:
		ReplayDelete();
		break;
	case WALType::UPDATE_TUPLE:
		ReplayUpdate();
		break;
	case WALType::CHECKPOINT:
		ReplayCheckpoint();
		break;
	case WALType::CREATE_TYPE:
		ReplayCreateType();
		break;
	case WALType::DROP_TYPE:
		ReplayDropType();
		break;
	default:
		throw InternalException("Invalid WAL entry type!");
	}
}

//===--------------------------------------------------------------------===//
// Replay Version
//===--------------------------------------------------------------------===//
void WriteAheadLogDeserializer::ReplayVersion() {
	state.wal_version = deserializer.ReadProperty<idx_t>(101, "version");
}

//===--------------------------------------------------------------------===//
// Replay Table
//===--------------------------------------------------------------------===//
void WriteAheadLogDeserializer::ReplayCreateTable() {
	auto info = deserializer.ReadProperty<unique_ptr<CreateInfo>>(101, "table");
	if (DeserializeOnly()) {
		return;
	}
	// bind the constraints to the table again
	auto binder = Binder::CreateBinder(context);
	auto &schema = catalog.GetSchema(context, info->schema);
	auto bound_info = Binder::BindCreateTableCheckpoint(std::move(info), schema);

	catalog.CreateTable(context, *bound_info);
}

void WriteAheadLogDeserializer::ReplayDropTable() {
	DropInfo info;

	info.type = CatalogType::TABLE_ENTRY;
	info.schema = deserializer.ReadProperty<string>(101, "schema");
	info.name = deserializer.ReadProperty<string>(102, "name");
	if (DeserializeOnly()) {
		return;
	}

	catalog.DropEntry(context, info);
}

void ReplayWithoutIndex(ClientContext &context, Catalog &catalog, AlterInfo &info, const bool only_deserialize) {
	if (only_deserialize) {
		return;
	}
	catalog.Alter(context, info);
}

void ReplayIndexData(AttachedDatabase &db, BinaryDeserializer &deserializer, IndexStorageInfo &info,
                     const bool deserialize_only) {
	D_ASSERT(info.IsValid() && !info.name.empty());

	auto &storage_manager = db.GetStorageManager();
	auto &single_file_sm = storage_manager.Cast<SingleFileStorageManager>();
	auto &block_manager = single_file_sm.block_manager;
	auto &buffer_manager = block_manager->buffer_manager;

	deserializer.ReadList(103, "index_storage", [&](Deserializer::List &list, idx_t i) {
		auto &data_info = info.allocator_infos[i];

		// Read the data into buffer handles and convert them to blocks on disk.
		for (idx_t j = 0; j < data_info.allocation_sizes.size(); j++) {

			// Read the data into a buffer handle.
			auto buffer_handle = buffer_manager.Allocate(MemoryTag::ART_INDEX, block_manager->GetBlockSize(), false);
			auto block_handle = buffer_handle.GetBlockHandle();
			auto data_ptr = buffer_handle.Ptr();

			list.ReadElement<bool>(data_ptr, data_info.allocation_sizes[j]);

			// Convert the buffer handle to a persistent block and store the block id.
			if (!deserialize_only) {
				auto block_id = block_manager->GetFreeBlockId();
				block_manager->ConvertToPersistent(block_id, std::move(block_handle));
				data_info.block_pointers[j].block_id = block_id;
			}
		}
	});
}

void WriteAheadLogDeserializer::ReplayAlter() {
	auto info = deserializer.ReadProperty<unique_ptr<ParseInfo>>(101, "info");
	auto &alter_info = info->Cast<AlterInfo>();
	if (!alter_info.IsAddPrimaryKey()) {
		return ReplayWithoutIndex(context, catalog, alter_info, DeserializeOnly());
	}

	auto index_storage_info = deserializer.ReadProperty<IndexStorageInfo>(102, "index_storage_info");
	ReplayIndexData(db, deserializer, index_storage_info, DeserializeOnly());
	if (DeserializeOnly()) {
		return;
	}

	auto &table_info = alter_info.Cast<AlterTableInfo>();
	auto &constraint_info = table_info.Cast<AddConstraintInfo>();
	auto &unique_info = constraint_info.constraint->Cast<UniqueConstraint>();

	auto &table =
	    catalog.GetEntry<TableCatalogEntry>(context, table_info.schema, table_info.name).Cast<DuckTableEntry>();
	auto &column_list = table.GetColumns();

	// Add the table to the bind context to bind the parsed expressions.
	auto binder = Binder::CreateBinder(context);
	vector<LogicalType> column_types;
	vector<string> column_names;
	for (auto &col : column_list.Logical()) {
		column_types.push_back(col.Type());
		column_names.push_back(col.Name());
	}

	// Create a binder to bind the parsed expressions.
	vector<column_t> column_ids;
	binder->bind_context.AddBaseTable(0, string(), column_names, column_types, column_ids, table);
	IndexBinder idx_binder(*binder, context);

	// Bind the parsed expressions to create unbound expressions.
	vector<unique_ptr<Expression>> unbound_expressions;
	auto logical_indexes = unique_info.GetLogicalIndexes(column_list);
	for (const auto &logical_index : logical_indexes) {
		auto &col = column_list.GetColumn(logical_index);
		unique_ptr<ParsedExpression> parsed = make_uniq<ColumnRefExpression>(col.GetName(), table_info.name);
		unbound_expressions.push_back(idx_binder.Bind(parsed));
	}

	auto &storage = table.GetStorage();
	CreateIndexInput input(TableIOManager::Get(storage), storage.db, IndexConstraintType::PRIMARY,
	                       index_storage_info.name, column_ids, unbound_expressions, index_storage_info,
	                       index_storage_info.options);

	auto index_type = context.db->config.GetIndexTypes().FindByName(ART::TYPE_NAME);
	auto index_instance = index_type->create_instance(input);
	storage.AddIndex(std::move(index_instance));

	catalog.Alter(context, alter_info);
}

//===--------------------------------------------------------------------===//
// Replay View
//===--------------------------------------------------------------------===//
void WriteAheadLogDeserializer::ReplayCreateView() {
	auto entry = deserializer.ReadProperty<unique_ptr<CreateInfo>>(101, "view");
	if (DeserializeOnly()) {
		return;
	}
	catalog.CreateView(context, entry->Cast<CreateViewInfo>());
}

void WriteAheadLogDeserializer::ReplayDropView() {
	DropInfo info;
	info.type = CatalogType::VIEW_ENTRY;
	info.schema = deserializer.ReadProperty<string>(101, "schema");
	info.name = deserializer.ReadProperty<string>(102, "name");
	if (DeserializeOnly()) {
		return;
	}
	catalog.DropEntry(context, info);
}

//===--------------------------------------------------------------------===//
// Replay Schema
//===--------------------------------------------------------------------===//
void WriteAheadLogDeserializer::ReplayCreateSchema() {
	CreateSchemaInfo info;
	info.schema = deserializer.ReadProperty<string>(101, "schema");
	if (DeserializeOnly()) {
		return;
	}

	catalog.CreateSchema(context, info);
}

void WriteAheadLogDeserializer::ReplayDropSchema() {
	DropInfo info;

	info.type = CatalogType::SCHEMA_ENTRY;
	info.name = deserializer.ReadProperty<string>(101, "schema");
	if (DeserializeOnly()) {
		return;
	}

	catalog.DropEntry(context, info);
}

//===--------------------------------------------------------------------===//
// Replay Custom Type
//===--------------------------------------------------------------------===//
void WriteAheadLogDeserializer::ReplayCreateType() {
	auto info = deserializer.ReadProperty<unique_ptr<CreateInfo>>(101, "type");
	info->on_conflict = OnCreateConflict::IGNORE_ON_CONFLICT;
	catalog.CreateType(context, info->Cast<CreateTypeInfo>());
}

void WriteAheadLogDeserializer::ReplayDropType() {
	DropInfo info;

	info.type = CatalogType::TYPE_ENTRY;
	info.schema = deserializer.ReadProperty<string>(101, "schema");
	info.name = deserializer.ReadProperty<string>(102, "name");
	if (DeserializeOnly()) {
		return;
	}

	catalog.DropEntry(context, info);
}

//===--------------------------------------------------------------------===//
// Replay Sequence
//===--------------------------------------------------------------------===//
void WriteAheadLogDeserializer::ReplayCreateSequence() {
	auto entry = deserializer.ReadProperty<unique_ptr<CreateInfo>>(101, "sequence");
	if (DeserializeOnly()) {
		return;
	}

	catalog.CreateSequence(context, entry->Cast<CreateSequenceInfo>());
}

void WriteAheadLogDeserializer::ReplayDropSequence() {
	DropInfo info;
	info.type = CatalogType::SEQUENCE_ENTRY;
	info.schema = deserializer.ReadProperty<string>(101, "schema");
	info.name = deserializer.ReadProperty<string>(102, "name");
	if (DeserializeOnly()) {
		return;
	}

	catalog.DropEntry(context, info);
}

void WriteAheadLogDeserializer::ReplaySequenceValue() {
	auto schema = deserializer.ReadProperty<string>(101, "schema");
	auto name = deserializer.ReadProperty<string>(102, "name");
	auto usage_count = deserializer.ReadProperty<uint64_t>(103, "usage_count");
	auto counter = deserializer.ReadProperty<int64_t>(104, "counter");
	if (DeserializeOnly()) {
		return;
	}

	// fetch the sequence from the catalog
	auto &seq = catalog.GetEntry<SequenceCatalogEntry>(context, schema, name);
	seq.ReplayValue(usage_count, counter);
}

//===--------------------------------------------------------------------===//
// Replay Macro
//===--------------------------------------------------------------------===//
void WriteAheadLogDeserializer::ReplayCreateMacro() {
	auto entry = deserializer.ReadProperty<unique_ptr<CreateInfo>>(101, "macro");
	if (DeserializeOnly()) {
		return;
	}

	catalog.CreateFunction(context, entry->Cast<CreateMacroInfo>());
}

void WriteAheadLogDeserializer::ReplayDropMacro() {
	DropInfo info;
	info.type = CatalogType::MACRO_ENTRY;
	info.schema = deserializer.ReadProperty<string>(101, "schema");
	info.name = deserializer.ReadProperty<string>(102, "name");
	if (DeserializeOnly()) {
		return;
	}

	catalog.DropEntry(context, info);
}

//===--------------------------------------------------------------------===//
// Replay Table Macro
//===--------------------------------------------------------------------===//
void WriteAheadLogDeserializer::ReplayCreateTableMacro() {
	auto entry = deserializer.ReadProperty<unique_ptr<CreateInfo>>(101, "table_macro");
	if (DeserializeOnly()) {
		return;
	}
	catalog.CreateFunction(context, entry->Cast<CreateMacroInfo>());
}

void WriteAheadLogDeserializer::ReplayDropTableMacro() {
	DropInfo info;
	info.type = CatalogType::TABLE_MACRO_ENTRY;
	info.schema = deserializer.ReadProperty<string>(101, "schema");
	info.name = deserializer.ReadProperty<string>(102, "name");
	if (DeserializeOnly()) {
		return;
	}

	catalog.DropEntry(context, info);
}

//===--------------------------------------------------------------------===//
// Replay Index
//===--------------------------------------------------------------------===//
void WriteAheadLogDeserializer::ReplayCreateIndex() {
	auto create_info = deserializer.ReadProperty<unique_ptr<CreateInfo>>(101, "index_catalog_entry");
	auto index_info = deserializer.ReadProperty<IndexStorageInfo>(102, "index_storage_info");

	ReplayIndexData(db, deserializer, index_info, DeserializeOnly());
	if (DeserializeOnly()) {
		return;
	}

	auto &info = create_info->Cast<CreateIndexInfo>();

	// Ensure that the index type exists.
	if (info.index_type.empty()) {
		info.index_type = ART::TYPE_NAME;
	}

	auto index_type = context.db->config.GetIndexTypes().FindByName(info.index_type);
	if (!index_type) {
		throw InternalException("Index type \"%s\" not recognized", info.index_type);
	}

	// Create the index in the catalog.
	auto &table = catalog.GetEntry<TableCatalogEntry>(context, create_info->schema, info.table).Cast<DuckTableEntry>();
	auto &index = table.schema.CreateIndex(context, info, table)->Cast<DuckIndexEntry>();

	// Add the table to the bind context to bind the parsed expressions.
	auto binder = Binder::CreateBinder(context);
	vector<LogicalType> column_types;
	vector<string> column_names;
	for (auto &col : table.GetColumns().Logical()) {
		column_types.push_back(col.Type());
		column_names.push_back(col.Name());
	}

<<<<<<< HEAD
	// create a binder to bind the parsed expressions
	vector<ColumnIndex> column_ids;
=======
	// Create a binder to bind the parsed expressions.
	vector<column_t> column_ids;
>>>>>>> eebe9bce
	binder->bind_context.AddBaseTable(0, string(), column_names, column_types, column_ids, table);
	IndexBinder idx_binder(*binder, context);

	// Bind the parsed expressions to create unbound expressions.
	vector<unique_ptr<Expression>> unbound_expressions;
	for (auto &expr : index.parsed_expressions) {
		auto copy = expr->Copy();
		unbound_expressions.push_back(idx_binder.Bind(copy));
	}

	auto &storage = table.GetStorage();
	CreateIndexInput input(TableIOManager::Get(storage), storage.db, info.constraint_type, info.index_name,
	                       info.column_ids, unbound_expressions, index_info, info.options);
	auto index_instance = index_type->create_instance(input);
	storage.AddIndex(std::move(index_instance));
}

void WriteAheadLogDeserializer::ReplayDropIndex() {
	DropInfo info;
	info.type = CatalogType::INDEX_ENTRY;
	info.schema = deserializer.ReadProperty<string>(101, "schema");
	info.name = deserializer.ReadProperty<string>(102, "name");
	if (DeserializeOnly()) {
		return;
	}

	catalog.DropEntry(context, info);
}

//===--------------------------------------------------------------------===//
// Replay Data
//===--------------------------------------------------------------------===//
void WriteAheadLogDeserializer::ReplayUseTable() {
	auto schema_name = deserializer.ReadProperty<string>(101, "schema");
	auto table_name = deserializer.ReadProperty<string>(102, "table");
	if (DeserializeOnly()) {
		return;
	}
	state.current_table = &catalog.GetEntry<TableCatalogEntry>(context, schema_name, table_name);
}

void WriteAheadLogDeserializer::ReplayInsert() {
	DataChunk chunk;
	deserializer.ReadObject(101, "chunk", [&](Deserializer &object) { chunk.Deserialize(object); });
	if (DeserializeOnly()) {
		return;
	}
	if (!state.current_table) {
		throw InternalException("Corrupt WAL: insert without table");
	}

	// append to the current table
	// we don't do any constraint verification here
	vector<unique_ptr<BoundConstraint>> bound_constraints;
	state.current_table->GetStorage().LocalAppend(*state.current_table, context, chunk, bound_constraints);
}

static void MarkBlocksAsUsed(BlockManager &manager, const PersistentColumnData &col_data) {
	for (auto &pointer : col_data.pointers) {
		auto block_id = pointer.block_pointer.block_id;
		if (block_id != INVALID_BLOCK) {
			manager.MarkBlockAsUsed(block_id);
		}
		if (pointer.segment_state) {
			for (auto &block : pointer.segment_state->blocks) {
				manager.MarkBlockAsUsed(block);
			}
		}
	}
	for (auto &child_column : col_data.child_columns) {
		MarkBlocksAsUsed(manager, child_column);
	}
}

void WriteAheadLogDeserializer::ReplayRowGroupData() {
	auto &block_manager = db.GetStorageManager().GetBlockManager();
	PersistentCollectionData data;
	deserializer.Set<DatabaseInstance &>(db.GetDatabase());
	CompressionInfo compression_info(block_manager.GetBlockSize());
	deserializer.Set<const CompressionInfo &>(compression_info);
	deserializer.ReadProperty(101, "row_group_data", data);
	deserializer.Unset<const CompressionInfo>();
	deserializer.Unset<DatabaseInstance>();
	if (DeserializeOnly()) {
		// label blocks in data as used - they will be used after the WAL replay is finished
		// we need to do this during the deserialization phase to ensure the blocks will not be overwritten
		// by previous deserialization steps
		for (auto &group : data.row_group_data) {
			for (auto &col_data : group.column_data) {
				MarkBlocksAsUsed(block_manager, col_data);
			}
		}
		return;
	}
	if (!state.current_table) {
		throw InternalException("Corrupt WAL: insert without table");
	}
	auto &storage = state.current_table->GetStorage();
	auto &table_info = storage.GetDataTableInfo();
	RowGroupCollection new_row_groups(table_info, table_info->GetIOManager(), storage.GetTypes(), 0);
	new_row_groups.Initialize(data);
	TableIndexList index_list;
	storage.MergeStorage(new_row_groups, index_list, nullptr);
}

void WriteAheadLogDeserializer::ReplayDelete() {
	DataChunk chunk;
	deserializer.ReadObject(101, "chunk", [&](Deserializer &object) { chunk.Deserialize(object); });
	if (DeserializeOnly()) {
		return;
	}
	if (!state.current_table) {
		throw InternalException("Corrupt WAL: delete without table");
	}

	D_ASSERT(chunk.ColumnCount() == 1 && chunk.data[0].GetType() == LogicalType::ROW_TYPE);
	row_t row_ids[1];
	Vector row_identifiers(LogicalType::ROW_TYPE, data_ptr_cast(row_ids));

	auto source_ids = FlatVector::GetData<row_t>(chunk.data[0]);
	// delete the tuples from the current table
	TableDeleteState delete_state;
	for (idx_t i = 0; i < chunk.size(); i++) {
		row_ids[0] = source_ids[i];
		state.current_table->GetStorage().Delete(delete_state, context, row_identifiers, 1);
	}
}

void WriteAheadLogDeserializer::ReplayUpdate() {
	auto column_path = deserializer.ReadProperty<vector<column_t>>(101, "column_indexes");

	DataChunk chunk;
	deserializer.ReadObject(102, "chunk", [&](Deserializer &object) { chunk.Deserialize(object); });

	if (DeserializeOnly()) {
		return;
	}
	if (!state.current_table) {
		throw InternalException("Corrupt WAL: update without table");
	}

	if (column_path[0] >= state.current_table->GetColumns().PhysicalColumnCount()) {
		throw InternalException("Corrupt WAL: column index for update out of bounds");
	}

	// remove the row id vector from the chunk
	auto row_ids = std::move(chunk.data.back());
	chunk.data.pop_back();

	// now perform the update
	state.current_table->GetStorage().UpdateColumn(*state.current_table, context, row_ids, column_path, chunk);
}

void WriteAheadLogDeserializer::ReplayCheckpoint() {
	state.checkpoint_id = deserializer.ReadProperty<MetaBlockPointer>(101, "meta_block");
}

} // namespace duckdb<|MERGE_RESOLUTION|>--- conflicted
+++ resolved
@@ -656,13 +656,8 @@
 		column_names.push_back(col.Name());
 	}
 
-<<<<<<< HEAD
 	// create a binder to bind the parsed expressions
 	vector<ColumnIndex> column_ids;
-=======
-	// Create a binder to bind the parsed expressions.
-	vector<column_t> column_ids;
->>>>>>> eebe9bce
 	binder->bind_context.AddBaseTable(0, string(), column_names, column_types, column_ids, table);
 	IndexBinder idx_binder(*binder, context);
 
