#include "duckdb/execution/index/fixed_size_allocator.hpp"

#include "duckdb/storage/metadata/metadata_reader.hpp"

namespace duckdb {

constexpr idx_t FixedSizeAllocator::BASE[];
constexpr uint8_t FixedSizeAllocator::SHIFT[];

FixedSizeAllocator::FixedSizeAllocator(const idx_t segment_size, BlockManager &block_manager)
    : block_manager(block_manager), buffer_manager(block_manager.buffer_manager),
      metadata_manager(block_manager.GetMetadataManager()),
      partial_block_manager(block_manager, CheckpointType::FULL_CHECKPOINT), segment_size(segment_size),
      total_segment_count(0) {

	if (segment_size > Storage::BLOCK_SIZE - sizeof(validity_t)) {
		throw InternalException("The maximum segment size of fixed-size allocators is " +
		                        to_string(Storage::BLOCK_SIZE - sizeof(validity_t)));
	}

	// calculate how many segments fit into one buffer (available_segments_per_buffer)

	idx_t bits_per_value = sizeof(validity_t) * 8;
	idx_t byte_count = 0;

	bitmask_count = 0;
	available_segments_per_buffer = 0;

	while (byte_count < Storage::BLOCK_SIZE) {
		if (!bitmask_count || (bitmask_count * bits_per_value) % available_segments_per_buffer == 0) {
			// we need to add another validity_t value to the bitmask, to allow storing another
			// bits_per_value segments on a buffer
			bitmask_count++;
			byte_count += sizeof(validity_t);
		}

		auto remaining_bytes = Storage::BLOCK_SIZE - byte_count;
		auto remaining_segments = MinValue(remaining_bytes / segment_size, bits_per_value);

		if (remaining_segments == 0) {
			break;
		}

		available_segments_per_buffer += remaining_segments;
		byte_count += remaining_segments * segment_size;
	}

	bitmask_offset = bitmask_count * sizeof(validity_t);
}

IndexPointer FixedSizeAllocator::New() {

	// no more segments available
	if (buffers_with_free_space.empty()) {

		// add a new buffer
		auto buffer_id = GetAvailableBufferId();
		FixedSizeBuffer new_buffer(block_manager);
		buffers.insert(make_pair(buffer_id, std::move(new_buffer)));
		buffers_with_free_space.insert(buffer_id);

		// set the bitmask
		D_ASSERT(buffers.find(buffer_id) != buffers.end());
		auto &buffer = buffers.find(buffer_id)->second;
		ValidityMask mask(reinterpret_cast<validity_t *>(buffer.Get()));
		mask.SetAllValid(available_segments_per_buffer);
	}

	// return a pointer
	D_ASSERT(!buffers_with_free_space.empty());
	auto buffer_id = uint32_t(*buffers_with_free_space.begin());

	D_ASSERT(buffers.find(buffer_id) != buffers.end());
	auto &buffer = buffers.find(buffer_id)->second;
	auto bitmask_ptr = reinterpret_cast<validity_t *>(buffer.Get());
	ValidityMask mask(bitmask_ptr);
	auto offset = GetOffset(mask, buffer.segment_count);

	total_segment_count++;
	buffer.segment_count++;
	if (buffer.segment_count == available_segments_per_buffer) {
		buffers_with_free_space.erase(buffer_id);
	}

	return IndexPointer(buffer_id, offset);
}

void FixedSizeAllocator::Free(const IndexPointer ptr) {

	auto buffer_id = ptr.GetBufferId();
	auto offset = ptr.GetOffset();

	D_ASSERT(buffers.find(buffer_id) != buffers.end());
	auto &buffer = buffers.find(buffer_id)->second;

	auto bitmask_ptr = reinterpret_cast<validity_t *>(buffer.Get());
	ValidityMask mask(bitmask_ptr);
	D_ASSERT(!mask.RowIsValid(offset));
	mask.SetValid(offset);

	D_ASSERT(total_segment_count > 0);
	D_ASSERT(buffer.segment_count > 0);

	// adjust the allocator fields
	buffers_with_free_space.insert(buffer_id);
	total_segment_count--;
	buffer.segment_count--;
}

void FixedSizeAllocator::Reset() {
	for (auto &buffer : buffers) {
		buffer.second.Destroy();
	}
	buffers.clear();
	buffers_with_free_space.clear();
	total_segment_count = 0;
}

idx_t FixedSizeAllocator::GetMemoryUsage() const {
	idx_t memory_usage = 0;
	for (auto &buffer : buffers) {
		if (buffer.second.InMemory()) {
			memory_usage += Storage::BLOCK_SIZE;
		}
	}
	return memory_usage;
}

idx_t FixedSizeAllocator::GetUpperBoundBufferId() const {
	idx_t upper_bound_id = 0;
	for (auto &buffer : buffers) {
		if (buffer.first >= upper_bound_id) {
			upper_bound_id = buffer.first + 1;
		}
	}
	return upper_bound_id;
}

void FixedSizeAllocator::Merge(FixedSizeAllocator &other) {

	D_ASSERT(segment_size == other.segment_size);

	// remember the buffer count and merge the buffers
	idx_t upper_bound_id = GetUpperBoundBufferId();
	for (auto &buffer : other.buffers) {
		buffers.insert(make_pair(buffer.first + upper_bound_id, std::move(buffer.second)));
	}
	other.buffers.clear();

	// merge the buffers with free spaces
	for (auto &buffer_id : other.buffers_with_free_space) {
		buffers_with_free_space.insert(buffer_id + upper_bound_id);
	}
	other.buffers_with_free_space.clear();

	// add the total allocations
	total_segment_count += other.total_segment_count;
}

bool FixedSizeAllocator::InitializeVacuum() {

	// NOTE: we do not vacuum buffers that are not in memory. We might consider changing this
	// in the future, although buffers on disk should almost never be eligible for a vacuum

	if (total_segment_count == 0) {
		Reset();
		return false;
	}

	multimap<idx_t, idx_t> temporary_vacuum_buffers;
	D_ASSERT(vacuum_buffers.empty());
	idx_t available_segments_in_memory = 0;

	for (auto &buffer : buffers) {
		buffer.second.vacuum = false;
		if (buffer.second.InMemory()) {
			auto available_segments_in_buffer = available_segments_per_buffer - buffer.second.segment_count;
			available_segments_in_memory += available_segments_in_buffer;
			temporary_vacuum_buffers.emplace(available_segments_in_buffer, buffer.first);
		}
	}

	// no buffers in memory
	if (temporary_vacuum_buffers.empty()) {
		return false;
	}

	auto excess_buffer_count = available_segments_in_memory / available_segments_per_buffer;

	// calculate the vacuum threshold adaptively
	D_ASSERT(excess_buffer_count < temporary_vacuum_buffers.size());
	idx_t memory_usage = GetMemoryUsage();
	idx_t excess_memory_usage = excess_buffer_count * Storage::BLOCK_SIZE;
	auto excess_percentage = double(excess_memory_usage) / double(memory_usage);
	auto threshold = double(VACUUM_THRESHOLD) / 100.0;
	if (excess_percentage < threshold) {
		return false;
	}

	D_ASSERT(excess_buffer_count <= temporary_vacuum_buffers.size());
	D_ASSERT(temporary_vacuum_buffers.size() <= buffers.size());

	// erasing from a multimap, we vacuum the buffers with the most free spaces (least full)
	while (temporary_vacuum_buffers.size() != excess_buffer_count) {
		temporary_vacuum_buffers.erase(temporary_vacuum_buffers.begin());
	}

	// adjust the buffers, and erase all to-be-vacuumed buffers from the available buffer list
	for (auto &vacuum_buffer : temporary_vacuum_buffers) {
		auto buffer_id = vacuum_buffer.second;
		D_ASSERT(buffers.find(buffer_id) != buffers.end());
		buffers.find(buffer_id)->second.vacuum = true;
		buffers_with_free_space.erase(buffer_id);
	}

	for (auto &vacuum_buffer : temporary_vacuum_buffers) {
		vacuum_buffers.insert(vacuum_buffer.second);
	}

	return true;
}

void FixedSizeAllocator::FinalizeVacuum() {

	for (auto &buffer_id : vacuum_buffers) {
		D_ASSERT(buffers.find(buffer_id) != buffers.end());
		auto &buffer = buffers.find(buffer_id)->second;
		D_ASSERT(buffer.InMemory());
		buffer.Destroy();
		buffers.erase(buffer_id);
	}
	vacuum_buffers.clear();
}

IndexPointer FixedSizeAllocator::VacuumPointer(const IndexPointer ptr) {

	// we do not need to adjust the bitmask of the old buffer, because we will free the entire
	// buffer after the vacuum operation

	auto new_ptr = New();
	// new increases the allocation count, we need to counter that here
	total_segment_count--;

	memcpy(Get(new_ptr), Get(ptr), segment_size);
	return new_ptr;
}

BlockPointer FixedSizeAllocator::Serialize(MetadataWriter &writer) {

	for (auto &buffer : buffers) {
		ValidityMask mask(reinterpret_cast<validity_t *>(buffer.second.Get()));
		auto max_offset = GetMaxOffset(mask);
		auto allocation_size = max_offset * segment_size + bitmask_offset;
		buffer.second.Serialize(partial_block_manager, allocation_size);
	}
	partial_block_manager.FlushPartialBlocks();

	auto block_pointer = writer.GetBlockPointer();
	writer.Write(segment_size);
	writer.Write(static_cast<idx_t>(buffers.size()));
	writer.Write(static_cast<idx_t>(buffers_with_free_space.size()));

	for (auto &buffer : buffers) {
		writer.Write(buffer.first);
		writer.Write(buffer.second.block_pointer);
		writer.Write(buffer.second.segment_count);
		writer.Write(buffer.second.allocation_size);
	}
	for (auto &buffer_id : buffers_with_free_space) {
		writer.Write(buffer_id);
	}

	return block_pointer;
}

void FixedSizeAllocator::Deserialize(const BlockPointer &block_pointer) {

	MetadataReader reader(metadata_manager, block_pointer);
	segment_size = reader.Read<idx_t>();
	auto buffer_count = reader.Read<idx_t>();
	auto buffers_with_free_space_count = reader.Read<idx_t>();

	total_segment_count = 0;

	for (idx_t i = 0; i < buffer_count; i++) {
		auto buffer_id = reader.Read<idx_t>();
<<<<<<< HEAD
		auto buffer_block_pointer = reader.Read<BlockPointer>();
		auto segment_count = reader.Read<idx_t>();
		auto allocation_size = reader.Read<idx_t>();
		buffers.insert(
		    {buffer_id, FixedSizeBuffer(block_manager, segment_count, allocation_size, buffer_block_pointer)});
		total_segment_count += segment_count;
=======
		auto block_id = reader.Read<block_id_t>();
		auto buffer_segment_count = reader.Read<idx_t>();
		FixedSizeBuffer new_buffer(block_manager, buffer_segment_count, block_id);
		buffers.insert(make_pair(buffer_id, std::move(new_buffer)));
		total_segment_count += buffer_segment_count;
>>>>>>> 7a27c3f5
	}
	for (idx_t i = 0; i < buffers_with_free_space_count; i++) {
		buffers_with_free_space.insert(reader.Read<idx_t>());
	}
}

uint32_t FixedSizeAllocator::GetOffset(ValidityMask &mask, const idx_t segment_count) {

	auto data = mask.GetData();

	// fills up a buffer sequentially before searching for free bits
	if (mask.RowIsValid(segment_count)) {
		mask.SetInvalid(segment_count);
		return segment_count;
	}

	for (idx_t entry_idx = 0; entry_idx < bitmask_count; entry_idx++) {
		// get an entry with free bits
		if (data[entry_idx] == 0) {
			continue;
		}

		// find the position of the free bit
		auto entry = data[entry_idx];
		idx_t first_valid_bit = 0;

		// this loop finds the position of the rightmost set bit in entry and stores it
		// in first_valid_bit
		for (idx_t i = 0; i < 6; i++) {
			// set the left half of the bits of this level to zero and test if the entry is still not zero
			if (entry & BASE[i]) {
				// first valid bit is in the rightmost s[i] bits
				// permanently set the left half of the bits to zero
				entry &= BASE[i];
			} else {
				// first valid bit is in the leftmost s[i] bits
				// shift by s[i] for the next iteration and add s[i] to the position of the rightmost set bit
				entry >>= SHIFT[i];
				first_valid_bit += SHIFT[i];
			}
		}
		D_ASSERT(entry);

		auto prev_bits = entry_idx * sizeof(validity_t) * 8;
		D_ASSERT(mask.RowIsValid(prev_bits + first_valid_bit));
		mask.SetInvalid(prev_bits + first_valid_bit);
		return (prev_bits + first_valid_bit);
	}

	throw InternalException("Invalid bitmask for FixedSizeAllocator");
}

uint32_t FixedSizeAllocator::GetMaxOffset(ValidityMask &mask) {

	// finds the maximum free bit in a bitmask, and adds one to it,
	// so that max_offset * segment_size = allocated_size of this bitmask's buffer

	auto data = mask.GetData();
	uint32_t max_offset = bitmask_count * sizeof(validity_t) * 8;

	auto bits_in_last_entry = available_segments_per_buffer % (sizeof(validity_t) * 8);

	D_ASSERT(bitmask_count > 0);
	for (idx_t i = bitmask_count; i > 0; i--) {

		auto entry = data[i - 1];

		// set all bits after bits_in_last_entry
		if (i == bitmask_count) {
			entry |= ~idx_t(0) << bits_in_last_entry;
		}

		if (entry == ~idx_t(0)) {
			max_offset -= sizeof(validity_t) * 8;
			continue;
		}

		// invert data[entry_idx]
		auto entry_inv = ~entry;
		idx_t first_valid_bit = 0;

		// then find the position of the LEFTMOST set bit
		for (idx_t level = 0; level < 6; level++) {

			// set the right half of the bits of this level to zero and test if the entry is still not zero
			if (entry_inv & ~BASE[level]) {
				// first valid bit is in the leftmost s[level] bits
				// shift by s[level] for the next iteration and add s[level] to the position of the leftmost set bit
				entry_inv >>= SHIFT[level];
				first_valid_bit += SHIFT[level];
			} else {
				// first valid bit is in the rightmost s[level] bits
				// permanently set the left half of the bits to zero
				entry_inv &= BASE[level];
			}
		}
		D_ASSERT(entry_inv);
		max_offset -= sizeof(validity_t) * 8 - first_valid_bit;
		D_ASSERT(!mask.RowIsValid(max_offset));
		return max_offset + 1;
	}

	// there are no allocations in this buffer
	return 0;
}

idx_t FixedSizeAllocator::GetAvailableBufferId() const {
	idx_t buffer_id = buffers.size();
	while (buffers.find(buffer_id) != buffers.end()) {
		D_ASSERT(buffer_id > 0);
		buffer_id--;
	}
	return buffer_id;
}

} // namespace duckdb<|MERGE_RESOLUTION|>--- conflicted
+++ resolved
@@ -284,20 +284,12 @@
 
 	for (idx_t i = 0; i < buffer_count; i++) {
 		auto buffer_id = reader.Read<idx_t>();
-<<<<<<< HEAD
 		auto buffer_block_pointer = reader.Read<BlockPointer>();
 		auto segment_count = reader.Read<idx_t>();
 		auto allocation_size = reader.Read<idx_t>();
-		buffers.insert(
-		    {buffer_id, FixedSizeBuffer(block_manager, segment_count, allocation_size, buffer_block_pointer)});
+		FixedSizeBuffer new_buffer (block_manager, segment_count, allocation_size, buffer_block_pointer);
+		buffers.insert(make_pair(buffer_id, std::move(new_buffer)));
 		total_segment_count += segment_count;
-=======
-		auto block_id = reader.Read<block_id_t>();
-		auto buffer_segment_count = reader.Read<idx_t>();
-		FixedSizeBuffer new_buffer(block_manager, buffer_segment_count, block_id);
-		buffers.insert(make_pair(buffer_id, std::move(new_buffer)));
-		total_segment_count += buffer_segment_count;
->>>>>>> 7a27c3f5
 	}
 	for (idx_t i = 0; i < buffers_with_free_space_count; i++) {
 		buffers_with_free_space.insert(reader.Read<idx_t>());
