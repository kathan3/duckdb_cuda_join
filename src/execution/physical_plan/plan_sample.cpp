--- conflicted
+++ resolved
@@ -13,11 +13,7 @@
 	auto plan = CreatePlan(*op.children[0]);
 
 	unique_ptr<PhysicalOperator> sample;
-<<<<<<< HEAD
-	if (op.sample_options->seed == -1) {
-=======
 	if (!op.sample_options->seed.IsValid()) {
->>>>>>> a8395413
 		auto &random_engine = RandomEngine::Get(context);
 		op.sample_options->SetSeed(random_engine.NextRandomInteger());
 	}
