#include "duckdb/execution/operator/scan/csv/csv_buffer_manager.hpp"
#include "duckdb/execution/operator/scan/csv/csv_buffer.hpp"
#include "duckdb/function/table/read_csv.hpp"
namespace duckdb {

<<<<<<< HEAD
CSVBufferManager::CSVBufferManager(ClientContext &context_p, const CSVReaderOptions &options,
                                   const vector<string> &file_path)
    : context(context_p), buffer_size(CSVBuffer::CSV_BUFFER_SIZE) {
	D_ASSERT(!file_path.empty());
	cached_buffers.resize(file_path.size());
	file_handle = ReadCSV::OpenCSV(file_path[0], options.compression, context);
	if (options.skip_rows_set) {
		// Skip rows if they are set
		skip_rows = options.dialect_options.skip_rows;
	}
=======
CSVBufferManager::CSVBufferManager(ClientContext &context_p, unique_ptr<CSVFileHandle> file_handle_p,
                                   const CSVReaderOptions &options, idx_t file_idx_p)
    : file_handle(std::move(file_handle_p)), context(context_p), file_idx(file_idx_p),
      buffer_size(CSVBuffer::CSV_BUFFER_SIZE) {
	// Skip rows if they are set
	skip_rows = options.dialect_options.skip_rows.GetValue();

>>>>>>> 26d8316e
	auto file_size = file_handle->FileSize();
	if (file_size > 0 && file_size < buffer_size) {
		buffer_size = CSVBuffer::CSV_MINIMUM_BUFFER_SIZE;
	}
	if (options.buffer_size < buffer_size) {
		buffer_size = options.buffer_size;
	}
	for (idx_t i = 0; i < skip_rows; i++) {
		file_handle->ReadLine();
	}
	Initialize();
}

void CSVBufferManager::UnpinBuffer(const idx_t file_idx, const idx_t cache_idx) {
	if (file_idx < cached_buffers.size() && cache_idx < cached_buffers[file_idx].size()) {
		cached_buffers[file_idx][cache_idx]->Unpin();
	}
}

void CSVBufferManager::Initialize() {
	if (cached_buffers.empty()) {
		cached_buffers.resize(file_path.size());
		cached_buffers[0].emplace_back(make_shared<CSVBuffer>(context, buffer_size, *file_handle, global_csv_pos, 0));
		last_buffer = cached_buffers.front().front();
	}
	start_pos = last_buffer->GetStart();
}

idx_t CSVBufferManager::GetStartPos() {
	return start_pos;
}
bool CSVBufferManager::ReadNextAndCacheIt(const idx_t file_idx) {
	D_ASSERT(last_buffer);
	if (!last_buffer->IsCSVFileLastBuffer()) {
		auto maybe_last_buffer = last_buffer->Next(*file_handle, buffer_size, file_idx);
		if (!maybe_last_buffer) {
			last_buffer->last_buffer = true;
			return false;
		}
		last_buffer = std::move(maybe_last_buffer);
		cached_buffers[file_idx].emplace_back(last_buffer);
		return true;
	}
	return false;
}

unique_ptr<CSVBufferHandle> CSVBufferManager::GetBuffer(const idx_t file_idx, const idx_t pos) {
	while (pos >= cached_buffers[file_idx].size()) {
		if (done) {
			return nullptr;
		}
		if (!ReadNextAndCacheIt(file_idx)) {
			done = true;
		}
	}
	if (pos != 0) {
		cached_buffers[file_idx][pos - 1]->Unpin();
	}
	return cached_buffers[file_idx][pos]->Pin(*file_handle);
}

idx_t CSVBufferManager::GetBufferSize(){
	return buffer_size;
}
idx_t CSVBufferManager::FileCount(){
	return file_path.size();
}

} // namespace duckdb<|MERGE_RESOLUTION|>--- conflicted
+++ resolved
@@ -3,26 +3,14 @@
 #include "duckdb/function/table/read_csv.hpp"
 namespace duckdb {
 
-<<<<<<< HEAD
 CSVBufferManager::CSVBufferManager(ClientContext &context_p, const CSVReaderOptions &options,
                                    const vector<string> &file_path)
     : context(context_p), buffer_size(CSVBuffer::CSV_BUFFER_SIZE) {
 	D_ASSERT(!file_path.empty());
 	cached_buffers.resize(file_path.size());
 	file_handle = ReadCSV::OpenCSV(file_path[0], options.compression, context);
-	if (options.skip_rows_set) {
-		// Skip rows if they are set
-		skip_rows = options.dialect_options.skip_rows;
-	}
-=======
-CSVBufferManager::CSVBufferManager(ClientContext &context_p, unique_ptr<CSVFileHandle> file_handle_p,
-                                   const CSVReaderOptions &options, idx_t file_idx_p)
-    : file_handle(std::move(file_handle_p)), context(context_p), file_idx(file_idx_p),
-      buffer_size(CSVBuffer::CSV_BUFFER_SIZE) {
-	// Skip rows if they are set
 	skip_rows = options.dialect_options.skip_rows.GetValue();
 
->>>>>>> 26d8316e
 	auto file_size = file_handle->FileSize();
 	if (file_size > 0 && file_size < buffer_size) {
 		buffer_size = CSVBuffer::CSV_MINIMUM_BUFFER_SIZE;
