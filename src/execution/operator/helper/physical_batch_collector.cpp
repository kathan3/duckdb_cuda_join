#include "duckdb/execution/operator/helper/physical_batch_collector.hpp"
#include "duckdb/common/types/batched_data_collection.hpp"
#include "duckdb/main/materialized_query_result.hpp"
#include "duckdb/main/client_context.hpp"

namespace duckdb {

PhysicalBatchCollector::PhysicalBatchCollector(PreparedStatementData &data) : PhysicalResultCollector(data) {
}

//===--------------------------------------------------------------------===//
// Sink
//===--------------------------------------------------------------------===//
class BatchCollectorGlobalState : public GlobalSinkState {
public:
	BatchCollectorGlobalState(ClientContext &context, const PhysicalBatchCollector &op) : data(op.types) {
	}

	mutex glock;
	BatchedDataCollection data;
	unique_ptr<MaterializedQueryResult> result;
};

class BatchCollectorLocalState : public LocalSinkState {
public:
	BatchCollectorLocalState(ClientContext &context, const PhysicalBatchCollector &op) : data(op.types) {
	}

	BatchedDataCollection data;
};

SinkResultType PhysicalBatchCollector::Sink(ExecutionContext &context, GlobalSinkState &gstate,
                                            LocalSinkState &lstate_p, DataChunk &input) const {
<<<<<<< HEAD
	auto &state = (BatchCollectorLocalState &)lstate_p;
	state.data.Append(input, state.partition_info.batch_index.GetIndex());
=======
	auto &state = lstate_p.Cast<BatchCollectorLocalState>();
	state.data.Append(input, state.batch_index);
>>>>>>> c5737e4a
	return SinkResultType::NEED_MORE_INPUT;
}

void PhysicalBatchCollector::Combine(ExecutionContext &context, GlobalSinkState &gstate_p,
                                     LocalSinkState &lstate_p) const {
	auto &gstate = gstate_p.Cast<BatchCollectorGlobalState>();
	auto &state = lstate_p.Cast<BatchCollectorLocalState>();

	lock_guard<mutex> lock(gstate.glock);
	gstate.data.Merge(state.data);
}

SinkFinalizeType PhysicalBatchCollector::Finalize(Pipeline &pipeline, Event &event, ClientContext &context,
                                                  GlobalSinkState &gstate_p) const {
	auto &gstate = gstate_p.Cast<BatchCollectorGlobalState>();
	auto collection = gstate.data.FetchCollection();
	D_ASSERT(collection);
	auto result = make_uniq<MaterializedQueryResult>(statement_type, properties, names, std::move(collection),
	                                                 context.GetClientProperties());
	gstate.result = std::move(result);
	return SinkFinalizeType::READY;
}

unique_ptr<LocalSinkState> PhysicalBatchCollector::GetLocalSinkState(ExecutionContext &context) const {
	return make_uniq<BatchCollectorLocalState>(context.client, *this);
}

unique_ptr<GlobalSinkState> PhysicalBatchCollector::GetGlobalSinkState(ClientContext &context) const {
	return make_uniq<BatchCollectorGlobalState>(context, *this);
}

unique_ptr<QueryResult> PhysicalBatchCollector::GetResult(GlobalSinkState &state) {
	auto &gstate = state.Cast<BatchCollectorGlobalState>();
	D_ASSERT(gstate.result);
	return std::move(gstate.result);
}

} // namespace duckdb<|MERGE_RESOLUTION|>--- conflicted
+++ resolved
@@ -31,13 +31,8 @@
 
 SinkResultType PhysicalBatchCollector::Sink(ExecutionContext &context, GlobalSinkState &gstate,
                                             LocalSinkState &lstate_p, DataChunk &input) const {
-<<<<<<< HEAD
-	auto &state = (BatchCollectorLocalState &)lstate_p;
+	auto &state = lstate_p.Cast<BatchCollectorLocalState>();
 	state.data.Append(input, state.partition_info.batch_index.GetIndex());
-=======
-	auto &state = lstate_p.Cast<BatchCollectorLocalState>();
-	state.data.Append(input, state.batch_index);
->>>>>>> c5737e4a
 	return SinkResultType::NEED_MORE_INPUT;
 }
 
