--- conflicted
+++ resolved
@@ -215,13 +215,8 @@
 };
 
 unique_ptr<GlobalSourceState> PhysicalOrder::GetGlobalSourceState(ClientContext &context) const {
-<<<<<<< HEAD
 	auto &sink = this->sink_state->Cast<OrderGlobalSinkState>();
-	return make_unique<PhysicalOrderGlobalSourceState>(sink);
-=======
-	auto &sink = (OrderGlobalSinkState &)*this->sink_state;
 	return make_uniq<PhysicalOrderGlobalSourceState>(sink);
->>>>>>> d84e329b
 }
 
 class PhysicalOrderLocalSourceState : public LocalSourceState {
@@ -237,13 +232,8 @@
 
 unique_ptr<LocalSourceState> PhysicalOrder::GetLocalSourceState(ExecutionContext &context,
                                                                 GlobalSourceState &gstate_p) const {
-<<<<<<< HEAD
 	auto &gstate = gstate_p.Cast<PhysicalOrderGlobalSourceState>();
-	return make_unique<PhysicalOrderLocalSourceState>(gstate);
-=======
-	auto &gstate = (PhysicalOrderGlobalSourceState &)gstate_p;
 	return make_uniq<PhysicalOrderLocalSourceState>(gstate);
->>>>>>> d84e329b
 }
 
 void PhysicalOrder::GetData(ExecutionContext &context, DataChunk &chunk, GlobalSourceState &gstate_p,
