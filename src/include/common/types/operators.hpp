--- conflicted
+++ resolved
@@ -194,13 +194,8 @@
 	}
 };
 struct MaximumStringLength {
-<<<<<<< HEAD
-	static inline uint64_t Operation(const char *str, uint64_t right) {
-		return std::max((uint64_t)strlen(str), right);
-=======
 	static inline uint64_t Operation(uint64_t left, const char *str) {
 		return std::max(left, (uint64_t)strlen(str));
->>>>>>> c4aac757
 	}
 };
 
