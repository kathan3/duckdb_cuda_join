--- conflicted
+++ resolved
@@ -37,11 +37,7 @@
 		if (type != TARGET::TYPE) {
 			throw InternalException("Failed to cast constraint to type - bound constraint type mismatch");
 		}
-<<<<<<< HEAD
-		return (TARGET &)*this;
-=======
 		return reinterpret_cast<TARGET &>(*this);
->>>>>>> da69aeaa
 	}
 
 	template <class TARGET>
@@ -49,11 +45,7 @@
 		if (type != TARGET::TYPE) {
 			throw InternalException("Failed to cast constraint to type - bound constraint type mismatch");
 		}
-<<<<<<< HEAD
-		return (const TARGET &)*this;
-=======
 		return reinterpret_cast<const TARGET &>(*this);
->>>>>>> da69aeaa
 	}
 };
 } // namespace duckdb