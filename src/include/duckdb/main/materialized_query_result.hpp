--- conflicted
+++ resolved
@@ -18,18 +18,13 @@
 
 class MaterializedQueryResult : public QueryResult {
 public:
-<<<<<<< HEAD
 	friend class ClientContext;
 	//! Creates an empty successful query result
 	DUCKDB_API explicit MaterializedQueryResult(StatementType statement_type);
 	//! Creates a successful query result with the specified names and types
-	DUCKDB_API MaterializedQueryResult(StatementType statement_type, vector<LogicalType> types, vector<string> names,
+	DUCKDB_API MaterializedQueryResult(StatementType statement_type, StatementProperties properties,
+	                                   vector<LogicalType> types, vector<string> names,
 	                                   const shared_ptr<ClientContext> &context);
-=======
-	//! Creates a successful query result with the specified names and types
-	DUCKDB_API MaterializedQueryResult(StatementType statement_type, StatementProperties properties,
-	                                   vector<LogicalType> types, vector<string> names);
->>>>>>> 1bcd8a31
 	//! Creates an unsuccessful query result with error condition
 	DUCKDB_API explicit MaterializedQueryResult(string error);
 
