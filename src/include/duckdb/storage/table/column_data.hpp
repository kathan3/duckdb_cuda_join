--- conflicted
+++ resolved
@@ -38,14 +38,9 @@
 	friend class ColumnDataCheckpointer;
 
 public:
-<<<<<<< HEAD
 	ColumnData(BlockManager &block_manager, DataTableInfo &info, idx_t column_index, idx_t start_row, LogicalType type,
 	           ColumnData *parent);
-=======
-	ColumnData(DataTableInfo &info, idx_t column_index, idx_t start_row, LogicalType type, ColumnData *parent);
 	ColumnData(ColumnData &other, idx_t start, ColumnData *parent);
-
->>>>>>> 9f84ca40
 	virtual ~ColumnData();
 
 	//! The block manager
@@ -128,20 +123,13 @@
 	virtual void GetStorageInfo(idx_t row_group_index, vector<idx_t> col_path, vector<vector<Value>> &result);
 	virtual void Verify(RowGroup &parent);
 
-<<<<<<< HEAD
 	static shared_ptr<ColumnData> CreateColumn(BlockManager &block_manager, DataTableInfo &info, idx_t column_index,
 	                                           idx_t start_row, const LogicalType &type, ColumnData *parent = nullptr);
+	static shared_ptr<ColumnData> CreateColumn(ColumnData &other, idx_t start_row, ColumnData *parent = nullptr);
 	static unique_ptr<ColumnData> CreateColumnUnique(BlockManager &block_manager, DataTableInfo &info,
 	                                                 idx_t column_index, idx_t start_row, const LogicalType &type,
 	                                                 ColumnData *parent = nullptr);
-=======
-	static shared_ptr<ColumnData> CreateColumn(DataTableInfo &info, idx_t column_index, idx_t start_row,
-	                                           const LogicalType &type, ColumnData *parent = nullptr);
-	static shared_ptr<ColumnData> CreateColumn(ColumnData &other, idx_t start_row, ColumnData *parent = nullptr);
-	static unique_ptr<ColumnData> CreateColumnUnique(DataTableInfo &info, idx_t column_index, idx_t start_row,
-	                                                 const LogicalType &type, ColumnData *parent = nullptr);
 	static unique_ptr<ColumnData> CreateColumnUnique(ColumnData &other, idx_t start_row, ColumnData *parent = nullptr);
->>>>>>> 9f84ca40
 
 protected:
 	//! Append a transient segment
