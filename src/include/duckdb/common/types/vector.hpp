--- conflicted
+++ resolved
@@ -56,15 +56,11 @@
 	//! Create a vector of size one holding the passed on value
 	explicit Vector(const Value &value);
 	//! Create an empty standard vector with a type, equivalent to calling Vector(type, true, false)
-<<<<<<< HEAD
-	explicit Vector(const LogicalType &type);
+explicit Vector(LogicalType type);
 	//! Create a vector of size tuple_count (non-standard)
 	explicit Vector(const LogicalType &type, idx_t tuple_count);
-=======
-	explicit Vector(LogicalType type);
 	//! Create an empty standard vector with a type, equivalent to calling Vector(type, true, false)
 	explicit Vector(const VectorCache &cache);
->>>>>>> caceb250
 	//! Create a non-owning vector that references the specified data
 	Vector(LogicalType type, data_ptr_t dataptr);
 	//! Create an owning vector that holds at most STANDARD_VECTOR_SIZE entries.
