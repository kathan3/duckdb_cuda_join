//===----------------------------------------------------------------------===//
//                         DuckDB
//
// duckdb/common/types/vector.hpp
//
//
//===----------------------------------------------------------------------===//

#pragma once

#include "duckdb/common/bitset.hpp"
#include "duckdb/common/common.hpp"
#include "duckdb/common/types/selection_vector.hpp"
#include "duckdb/common/types/value.hpp"
#include "duckdb/common/enums/vector_type.hpp"
#include "duckdb/common/types/vector_buffer.hpp"
#include "duckdb/common/vector_size.hpp"
#include "duckdb/common/types/validity_mask.hpp"

namespace duckdb {

struct VectorData {
	const SelectionVector *sel;
	data_ptr_t data;
	ValidityMask validity;
	SelectionVector owned_sel;
};

class VectorCache;
class VectorStructBuffer;
class VectorListBuffer;
class ChunkCollection;

struct SelCache;

//!  Vector of values of a specified PhysicalType.
class Vector {
	friend struct ConstantVector;
	friend struct DictionaryVector;
	friend struct FlatVector;
	friend struct ListVector;
	friend struct StringVector;
	friend struct StructVector;
	friend struct SequenceVector;

	friend class DataChunk;
	friend class VectorCacheBuffer;

public:
	//! Create a vector that references the other vector
	explicit Vector(Vector &other);
	//! Create a vector that slices another vector
	explicit Vector(Vector &other, const SelectionVector &sel, idx_t count);
	//! Create a vector that slices another vector starting from a specific offset
	explicit Vector(Vector &other, idx_t offset);
	//! Create a vector of size one holding the passed on value
	explicit Vector(const Value &value);
	//! Create an empty standard vector with a type, equivalent to calling Vector(type, true, false)
<<<<<<< HEAD
	explicit Vector(const LogicalType &type, idx_t capacity = STANDARD_VECTOR_SIZE);
=======
	explicit Vector(LogicalType type);
	//! Create an empty standard vector with a type, equivalent to calling Vector(type, true, false)
	explicit Vector(const VectorCache &cache);
>>>>>>> f568034f
	//! Create a non-owning vector that references the specified data
	Vector(LogicalType type, data_ptr_t dataptr);
	//! Create an owning vector that holds at most STANDARD_VECTOR_SIZE entries.
	/*!
	    Create a new vector
	    If create_data is true, the vector will be an owning empty vector.
	    If zero_data is true, the allocated data will be zero-initialized.
	*/
<<<<<<< HEAD
	Vector(const LogicalType &type, bool create_data, bool zero_data, idx_t capacity = STANDARD_VECTOR_SIZE);
=======
	Vector(LogicalType type, bool create_data, bool zero_data);
>>>>>>> f568034f
	// implicit copying of Vectors is not allowed
	Vector(const Vector &) = delete;
	// but moving of vectors is allowed
	Vector(Vector &&other) noexcept;

public:
	//! Create a vector that references the specified value.
	void Reference(const Value &value);
	//! Causes this vector to reference the data held by the other vector.
	//! The type of the "other" vector should match the type of this vector
	void Reference(Vector &other);
	//! Reinterpret the data of the other vector as the type of this vector
	//! Note that this takes the data of the other vector as-is and places it in this vector
	//! Without changing the type of this vector
	void Reinterpret(Vector &other);

	//! Resets a vector from a vector cache.
	//! This turns the vector back into an empty FlatVector with STANDARD_VECTOR_SIZE entries.
	//! The VectorCache is used so this can be done without requiring any allocations.
	void ResetFromCache(const VectorCache &cache);

	//! Creates a reference to a slice of the other vector
	void Slice(Vector &other, idx_t offset);
	//! Creates a reference to a slice of the other vector
	void Slice(Vector &other, const SelectionVector &sel, idx_t count);
	//! Turns the vector into a dictionary vector with the specified dictionary
	void Slice(const SelectionVector &sel, idx_t count);
	//! Slice the vector, keeping the result around in a cache or potentially using the cache instead of slicing
	void Slice(const SelectionVector &sel, idx_t count, SelCache &cache);

	//! Creates the data of this vector with the specified type. Any data that
	//! is currently in the vector is destroyed.
<<<<<<< HEAD
	void Initialize(const LogicalType &new_type = LogicalType(LogicalTypeId::INVALID), bool zero_data = false, idx_t capacity = STANDARD_VECTOR_SIZE);
=======
	void Initialize(bool zero_data = false);
>>>>>>> f568034f

	//! Converts this Vector to a printable string representation
	string ToString(idx_t count) const;
	void Print(idx_t count);

	string ToString() const;
	void Print();

	//! Flatten the vector, removing any compression and turning it into a FLAT_VECTOR
	DUCKDB_API void Normalify(idx_t count);
	DUCKDB_API void Normalify(const SelectionVector &sel, idx_t count);
	//! Obtains a selection vector and data pointer through which the data of this vector can be accessed
	DUCKDB_API void Orrify(idx_t count, VectorData &data);

	//! Turn the vector into a sequence vector
	void Sequence(int64_t start, int64_t increment);

	//! Verify that the Vector is in a consistent, not corrupt state. DEBUG
	//! FUNCTION ONLY!
	void Verify(idx_t count);
	void Verify(const SelectionVector &sel, idx_t count);
	void UTFVerify(idx_t count);
	void UTFVerify(const SelectionVector &sel, idx_t count);

	//! Returns the [index] element of the Vector as a Value.
	Value GetValue(idx_t index) const;
	//! Sets the [index] element of the Vector to the specified Value.
	void SetValue(idx_t index, const Value &val);

	void SetAuxiliary(buffer_ptr<VectorBuffer> new_buffer) {
		auxiliary = std::move(new_buffer);
	};

	//! This functions resizes the vector
	void Resize(idx_t cur_size, idx_t new_size);

	//! Serializes a Vector to a stand-alone binary blob
	void Serialize(idx_t count, Serializer &serializer);
	//! Deserializes a blob back into a Vector
	void Deserialize(idx_t count, Deserializer &source);

	// Getters
	inline VectorType GetVectorType() const {
		return vector_type;
	}
	inline const LogicalType &GetType() const {
		return type;
	}
	inline data_ptr_t GetData() {
		return data;
	}

	buffer_ptr<VectorBuffer> GetAuxiliary() {
		return auxiliary;
	}

	buffer_ptr<VectorBuffer> GetBuffer() {
		return buffer;
	}

	// Setters
	DUCKDB_API void SetVectorType(VectorType vector_type);

protected:
	//! The vector type specifies how the data of the vector is physically stored (i.e. if it is a single repeated
	//! constant, if it is compressed)
	VectorType vector_type;
	//! The type of the elements stored in the vector (e.g. integer, float)
	LogicalType type;
	//! A pointer to the data.
	data_ptr_t data;
	//! The validity mask of the vector
	ValidityMask validity;
	//! The main buffer holding the data of the vector
	buffer_ptr<VectorBuffer> buffer;
	//! The buffer holding auxiliary data of the vector
	//! e.g. a string vector uses this to store strings
	buffer_ptr<VectorBuffer> auxiliary;
};

//! The DictionaryBuffer holds a selection vector
class VectorChildBuffer : public VectorBuffer {
public:
	VectorChildBuffer(Vector vector) : VectorBuffer(VectorBufferType::VECTOR_CHILD_BUFFER), data(move(vector)) {
	}

public:
	Vector data;
};

struct ConstantVector {
	static inline const_data_ptr_t GetData(const Vector &vector) {
		D_ASSERT(vector.GetVectorType() == VectorType::CONSTANT_VECTOR ||
		         vector.GetVectorType() == VectorType::FLAT_VECTOR);
		return vector.data;
	}
	static inline data_ptr_t GetData(Vector &vector) {
		D_ASSERT(vector.GetVectorType() == VectorType::CONSTANT_VECTOR ||
		         vector.GetVectorType() == VectorType::FLAT_VECTOR);
		return vector.data;
	}
	template <class T>
	static inline const T *GetData(const Vector &vector) {
		return (const T *)ConstantVector::GetData(vector);
	}
	template <class T>
	static inline T *GetData(Vector &vector) {
		return (T *)ConstantVector::GetData(vector);
	}
	static inline bool IsNull(const Vector &vector) {
		D_ASSERT(vector.GetVectorType() == VectorType::CONSTANT_VECTOR);
		return !vector.validity.RowIsValid(0);
	}
	DUCKDB_API static void SetNull(Vector &vector, bool is_null);
	static inline ValidityMask &Validity(Vector &vector) {
		D_ASSERT(vector.GetVectorType() == VectorType::CONSTANT_VECTOR);
		return vector.validity;
	}
	DUCKDB_API static const SelectionVector *ZeroSelectionVector(idx_t count, SelectionVector &owned_sel);
	//! Turns "vector" into a constant vector by referencing a value within the source vector
	DUCKDB_API static void Reference(Vector &vector, Vector &source, idx_t position, idx_t count);

	static const sel_t ZERO_VECTOR[STANDARD_VECTOR_SIZE];
	static const SelectionVector ZERO_SELECTION_VECTOR;
};

struct DictionaryVector {
	static inline const SelectionVector &SelVector(const Vector &vector) {
		D_ASSERT(vector.GetVectorType() == VectorType::DICTIONARY_VECTOR);
		return ((const DictionaryBuffer &)*vector.buffer).GetSelVector();
	}
	static inline SelectionVector &SelVector(Vector &vector) {
		D_ASSERT(vector.GetVectorType() == VectorType::DICTIONARY_VECTOR);
		return ((DictionaryBuffer &)*vector.buffer).GetSelVector();
	}
	static inline const Vector &Child(const Vector &vector) {
		D_ASSERT(vector.GetVectorType() == VectorType::DICTIONARY_VECTOR);
		return ((const VectorChildBuffer &)*vector.auxiliary).data;
	}
	static inline Vector &Child(Vector &vector) {
		D_ASSERT(vector.GetVectorType() == VectorType::DICTIONARY_VECTOR);
		return ((VectorChildBuffer &)*vector.auxiliary).data;
	}
};

struct FlatVector {
	static inline data_ptr_t GetData(Vector &vector) {
		return ConstantVector::GetData(vector);
	}
	template <class T>
	static inline const T *GetData(const Vector &vector) {
		return ConstantVector::GetData<T>(vector);
	}
	template <class T>
	static inline T *GetData(Vector &vector) {
		return ConstantVector::GetData<T>(vector);
	}
	static inline void SetData(Vector &vector, data_ptr_t data) {
		D_ASSERT(vector.GetVectorType() == VectorType::FLAT_VECTOR);
		vector.data = data;
	}
	template <class T>
	static inline T GetValue(Vector &vector, idx_t idx) {
		D_ASSERT(vector.GetVectorType() == VectorType::FLAT_VECTOR);
		return FlatVector::GetData<T>(vector)[idx];
	}
	static inline const ValidityMask &Validity(const Vector &vector) {
		D_ASSERT(vector.GetVectorType() == VectorType::FLAT_VECTOR);
		return vector.validity;
	}
	static inline ValidityMask &Validity(Vector &vector) {
		D_ASSERT(vector.GetVectorType() == VectorType::FLAT_VECTOR);
		return vector.validity;
	}
	static inline void SetValidity(Vector &vector, ValidityMask &new_validity) {
		D_ASSERT(vector.GetVectorType() == VectorType::FLAT_VECTOR);
		vector.validity.Initialize(new_validity);
	}
	static inline void SetNull(Vector &vector, idx_t idx, bool is_null) {
		D_ASSERT(vector.GetVectorType() == VectorType::FLAT_VECTOR);
		vector.validity.Set(idx, !is_null);
	}
	static inline bool IsNull(const Vector &vector, idx_t idx) {
		D_ASSERT(vector.GetVectorType() == VectorType::FLAT_VECTOR);
		return !vector.validity.RowIsValid(idx);
	}
	DUCKDB_API static const SelectionVector *IncrementalSelectionVector(idx_t count, SelectionVector &owned_sel);

	static const sel_t INCREMENTAL_VECTOR[STANDARD_VECTOR_SIZE];
	static const SelectionVector INCREMENTAL_SELECTION_VECTOR;
};

struct ListVector {
	//! Gets a reference to the underlying child-vector of a list
	DUCKDB_API static const Vector &GetEntry(const Vector &vector);
	//! Gets a reference to the underlying child-vector of a list
	DUCKDB_API static Vector &GetEntry(Vector &vector);
	//! Gets the total size of the underlying child-vector of a list
	DUCKDB_API static idx_t GetListSize(const Vector &vector);
	//! Sets the total size of the underlying child-vector of a list
	DUCKDB_API static void SetListSize(Vector &vec, idx_t size);
	DUCKDB_API static void Reserve(Vector &vec, idx_t required_capacity);
	DUCKDB_API static void Append(Vector &target, const Vector &source, idx_t source_size, idx_t source_offset = 0);
	DUCKDB_API static void Append(Vector &target, const Vector &source, const SelectionVector &sel, idx_t source_size,
	                              idx_t source_offset = 0);
	DUCKDB_API static void PushBack(Vector &target, Value &insert);
	DUCKDB_API static void Initialize(Vector &vec);
	DUCKDB_API static vector<idx_t> Search(Vector &list, Value &key, idx_t row);
	DUCKDB_API static Value GetValuesFromOffsets(Vector &list, vector<idx_t> &offsets);
	//! Share the entry of the other list vector
	DUCKDB_API static void ReferenceEntry(Vector &vector, Vector &other);
};

struct StringVector {
	//! Add a string to the string heap of the vector (auxiliary data)
	DUCKDB_API static string_t AddString(Vector &vector, const char *data, idx_t len);
	//! Add a string to the string heap of the vector (auxiliary data)
	DUCKDB_API static string_t AddString(Vector &vector, const char *data);
	//! Add a string to the string heap of the vector (auxiliary data)
	DUCKDB_API static string_t AddString(Vector &vector, string_t data);
	//! Add a string to the string heap of the vector (auxiliary data)
	DUCKDB_API static string_t AddString(Vector &vector, const string &data);
	//! Add a string or a blob to the string heap of the vector (auxiliary data)
	//! This function is the same as ::AddString, except the added data does not need to be valid UTF8
	DUCKDB_API static string_t AddStringOrBlob(Vector &vector, string_t data);
	//! Allocates an empty string of the specified size, and returns a writable pointer that can be used to store the
	//! result of an operation
	DUCKDB_API static string_t EmptyString(Vector &vector, idx_t len);
	//! Adds a reference to a handle that stores strings of this vector
	DUCKDB_API static void AddHandle(Vector &vector, unique_ptr<BufferHandle> handle);
	//! Adds a reference to an unspecified vector buffer that stores strings of this vector
	DUCKDB_API static void AddBuffer(Vector &vector, buffer_ptr<VectorBuffer> buffer);
	//! Add a reference from this vector to the string heap of the provided vector
	DUCKDB_API static void AddHeapReference(Vector &vector, Vector &other);
};

struct StructVector {
	DUCKDB_API static const vector<unique_ptr<Vector>> &GetEntries(const Vector &vector);
	DUCKDB_API static vector<unique_ptr<Vector>> &GetEntries(Vector &vector);
};

struct SequenceVector {
	static void GetSequence(const Vector &vector, int64_t &start, int64_t &increment) {
		D_ASSERT(vector.GetVectorType() == VectorType::SEQUENCE_VECTOR);
		auto data = (int64_t *)vector.buffer->GetData();
		start = data[0];
		increment = data[1];
	}
};

} // namespace duckdb<|MERGE_RESOLUTION|>--- conflicted
+++ resolved
@@ -56,13 +56,9 @@
 	//! Create a vector of size one holding the passed on value
 	explicit Vector(const Value &value);
 	//! Create an empty standard vector with a type, equivalent to calling Vector(type, true, false)
-<<<<<<< HEAD
-	explicit Vector(const LogicalType &type, idx_t capacity = STANDARD_VECTOR_SIZE);
-=======
-	explicit Vector(LogicalType type);
+	explicit Vector(LogicalType type, idx_t capacity = STANDARD_VECTOR_SIZE);
 	//! Create an empty standard vector with a type, equivalent to calling Vector(type, true, false)
 	explicit Vector(const VectorCache &cache);
->>>>>>> f568034f
 	//! Create a non-owning vector that references the specified data
 	Vector(LogicalType type, data_ptr_t dataptr);
 	//! Create an owning vector that holds at most STANDARD_VECTOR_SIZE entries.
@@ -71,11 +67,7 @@
 	    If create_data is true, the vector will be an owning empty vector.
 	    If zero_data is true, the allocated data will be zero-initialized.
 	*/
-<<<<<<< HEAD
-	Vector(const LogicalType &type, bool create_data, bool zero_data, idx_t capacity = STANDARD_VECTOR_SIZE);
-=======
-	Vector(LogicalType type, bool create_data, bool zero_data);
->>>>>>> f568034f
+	Vector(LogicalType type, bool create_data, bool zero_data, idx_t capacity = STANDARD_VECTOR_SIZE);
 	// implicit copying of Vectors is not allowed
 	Vector(const Vector &) = delete;
 	// but moving of vectors is allowed
@@ -108,11 +100,7 @@
 
 	//! Creates the data of this vector with the specified type. Any data that
 	//! is currently in the vector is destroyed.
-<<<<<<< HEAD
-	void Initialize(const LogicalType &new_type = LogicalType(LogicalTypeId::INVALID), bool zero_data = false, idx_t capacity = STANDARD_VECTOR_SIZE);
-=======
-	void Initialize(bool zero_data = false);
->>>>>>> f568034f
+	void Initialize(bool zero_data = false, idx_t capacity = STANDARD_VECTOR_SIZE);
 
 	//! Converts this Vector to a printable string representation
 	string ToString(idx_t count) const;
@@ -319,7 +307,6 @@
 	DUCKDB_API static void Append(Vector &target, const Vector &source, const SelectionVector &sel, idx_t source_size,
 	                              idx_t source_offset = 0);
 	DUCKDB_API static void PushBack(Vector &target, Value &insert);
-	DUCKDB_API static void Initialize(Vector &vec);
 	DUCKDB_API static vector<idx_t> Search(Vector &list, Value &key, idx_t row);
 	DUCKDB_API static Value GetValuesFromOffsets(Vector &list, vector<idx_t> &offsets);
 	//! Share the entry of the other list vector
