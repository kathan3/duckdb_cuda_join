--- conflicted
+++ resolved
@@ -158,14 +158,9 @@
 public:
 	StringValueResult(CSVStates &states, CSVStateMachine &state_machine,
 	                  const shared_ptr<CSVBufferHandle> &buffer_handle, Allocator &buffer_allocator,
-<<<<<<< HEAD
-	                  idx_t result_size_p, idx_t buffer_position, CSVErrorHandler &error_handler, CSVIterator &iterator,
-	                  bool store_line_size, shared_ptr<CSVFileScan> csv_file_scan, idx_t &lines_read, bool sniffing);
-=======
-	                  bool figure_out_new_line, idx_t buffer_position, CSVErrorHandler &error_handler,
+	                  idx_t result_size_p, idx_t buffer_position, CSVErrorHandler &error_handler,
 	                  CSVIterator &iterator, bool store_line_size, shared_ptr<CSVFileScan> csv_file_scan,
 	                  idx_t &lines_read, bool sniffing, string path);
->>>>>>> 4447e854
 
 	~StringValueResult();
 
