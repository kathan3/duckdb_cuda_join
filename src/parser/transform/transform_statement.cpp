--- conflicted
+++ resolved
@@ -157,14 +157,13 @@
 	result->schema = table.schema_name;
 	return result;
 }
-<<<<<<< HEAD
 
 unique_ptr<CopyStatement> TransformCopy(Node *node) {
     CopyStmt * stmt = reinterpret_cast<CopyStmt *>(node);
     assert(stmt);
     auto result = make_unique<CopyStatement>();
     auto ref = TransformRangeVar(stmt->relation);
-    auto &table = *reinterpret_cast<BaseTableRefExpression *>(ref.get());
+    auto &table = *reinterpret_cast<BaseTableRef *>(ref.get());
     result->table = table.table_name;
     result->schema = table.schema_name;
     result->file_path = stmt->filename;
@@ -173,7 +172,4 @@
 }
 
 
-}
-=======
-} // namespace duckdb
->>>>>>> a1262b9f
+} // namespace duckdb