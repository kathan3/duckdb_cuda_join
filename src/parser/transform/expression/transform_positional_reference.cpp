--- conflicted
+++ resolved
@@ -8,13 +8,8 @@
 	if (node.position <= 0) {
 		throw ParserException("Positional reference node needs to be >= 1");
 	}
-<<<<<<< HEAD
-	auto result = make_uniq<PositionalReferenceExpression>(node->position);
-	result->query_location = node->location;
-=======
 	auto result = make_uniq<PositionalReferenceExpression>(node.position);
 	result->query_location = node.location;
->>>>>>> da69aeaa
 	return std::move(result);
 }
 
