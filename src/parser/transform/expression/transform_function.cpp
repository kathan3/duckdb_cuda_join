<<<<<<< HEAD
#include "duckdb/common/serializer/enum_serializer.hpp"
=======
#include "duckdb/common/enum_util.hpp"
>>>>>>> da69aeaa
#include "duckdb/common/string_util.hpp"
#include "duckdb/common/to_string.hpp"
#include "duckdb/parser/expression/case_expression.hpp"
#include "duckdb/parser/expression/cast_expression.hpp"
#include "duckdb/parser/expression/constant_expression.hpp"
#include "duckdb/parser/expression/function_expression.hpp"

#include "duckdb/parser/expression/operator_expression.hpp"
#include "duckdb/parser/expression/star_expression.hpp"
#include "duckdb/parser/expression/window_expression.hpp"
#include "duckdb/parser/transformer.hpp"

namespace duckdb {

<<<<<<< HEAD
void Transformer::TransformWindowDef(duckdb_libpgquery::PGWindowDef *window_spec, WindowExpression *expr) {
	D_ASSERT(window_spec);
	D_ASSERT(expr);

=======
void Transformer::TransformWindowDef(duckdb_libpgquery::PGWindowDef &window_spec, WindowExpression &expr,
                                     const char *window_name) {
>>>>>>> da69aeaa
	// next: partitioning/ordering expressions
	if (window_spec.partitionClause) {
		if (window_name && !expr.partitions.empty()) {
			throw ParserException("Cannot override PARTITION BY clause of window \"%s\"", window_name);
		}
		TransformExpressionList(*window_spec.partitionClause, expr.partitions);
	}
	if (window_spec.orderClause) {
		if (window_name && !expr.orders.empty()) {
			throw ParserException("Cannot override ORDER BY clause of window \"%s\"", window_name);
		}
		TransformOrderBy(window_spec.orderClause, expr.orders);
	}
}

void Transformer::TransformWindowFrame(duckdb_libpgquery::PGWindowDef &window_spec, WindowExpression &expr) {
	// finally: specifics of bounds
	expr.start_expr = TransformExpression(window_spec.startOffset);
	expr.end_expr = TransformExpression(window_spec.endOffset);

	if ((window_spec.frameOptions & FRAMEOPTION_END_UNBOUNDED_PRECEDING) ||
	    (window_spec.frameOptions & FRAMEOPTION_START_UNBOUNDED_FOLLOWING)) {
		throw InternalException(
		    "Window frames starting with unbounded following or ending in unbounded preceding make no sense");
	}

	const bool rangeMode = (window_spec.frameOptions & FRAMEOPTION_RANGE) != 0;
	if (window_spec.frameOptions & FRAMEOPTION_START_UNBOUNDED_PRECEDING) {
		expr.start = WindowBoundary::UNBOUNDED_PRECEDING;
	} else if (window_spec.frameOptions & FRAMEOPTION_START_VALUE_PRECEDING) {
		expr.start = rangeMode ? WindowBoundary::EXPR_PRECEDING_RANGE : WindowBoundary::EXPR_PRECEDING_ROWS;
	} else if (window_spec.frameOptions & FRAMEOPTION_START_VALUE_FOLLOWING) {
		expr.start = rangeMode ? WindowBoundary::EXPR_FOLLOWING_RANGE : WindowBoundary::EXPR_FOLLOWING_ROWS;
	} else if (window_spec.frameOptions & FRAMEOPTION_START_CURRENT_ROW) {
		expr.start = rangeMode ? WindowBoundary::CURRENT_ROW_RANGE : WindowBoundary::CURRENT_ROW_ROWS;
	}

	if (window_spec.frameOptions & FRAMEOPTION_END_UNBOUNDED_FOLLOWING) {
		expr.end = WindowBoundary::UNBOUNDED_FOLLOWING;
	} else if (window_spec.frameOptions & FRAMEOPTION_END_VALUE_PRECEDING) {
		expr.end = rangeMode ? WindowBoundary::EXPR_PRECEDING_RANGE : WindowBoundary::EXPR_PRECEDING_ROWS;
	} else if (window_spec.frameOptions & FRAMEOPTION_END_VALUE_FOLLOWING) {
		expr.end = rangeMode ? WindowBoundary::EXPR_FOLLOWING_RANGE : WindowBoundary::EXPR_FOLLOWING_ROWS;
	} else if (window_spec.frameOptions & FRAMEOPTION_END_CURRENT_ROW) {
		expr.end = rangeMode ? WindowBoundary::CURRENT_ROW_RANGE : WindowBoundary::CURRENT_ROW_ROWS;
	}

	D_ASSERT(expr.start != WindowBoundary::INVALID && expr.end != WindowBoundary::INVALID);
	if (((window_spec.frameOptions & (FRAMEOPTION_START_VALUE_PRECEDING | FRAMEOPTION_START_VALUE_FOLLOWING)) &&
	     !expr.start_expr) ||
	    ((window_spec.frameOptions & (FRAMEOPTION_END_VALUE_PRECEDING | FRAMEOPTION_END_VALUE_FOLLOWING)) &&
	     !expr.end_expr)) {
		throw InternalException("Failed to transform window boundary expression");
	}
}

bool Transformer::ExpressionIsEmptyStar(ParsedExpression &expr) {
	if (expr.expression_class != ExpressionClass::STAR) {
		return false;
	}
	auto &star = expr.Cast<StarExpression>();
	if (!star.columns && star.exclude_list.empty() && star.replace_list.empty()) {
		return true;
	}
	return false;
}

bool Transformer::InWindowDefinition() {
	if (in_window_definition) {
		return true;
	}
	if (parent) {
		return parent->InWindowDefinition();
	}
	return false;
}

<<<<<<< HEAD
unique_ptr<ParsedExpression> Transformer::TransformFuncCall(duckdb_libpgquery::PGFuncCall *root) {
	auto name = root->funcname;
=======
unique_ptr<ParsedExpression> Transformer::TransformFuncCall(duckdb_libpgquery::PGFuncCall &root) {
	auto name = root.funcname;
>>>>>>> da69aeaa
	string catalog, schema, function_name;
	if (name->length == 3) {
		// catalog + schema + name
		catalog = PGPointerCast<duckdb_libpgquery::PGValue>(name->head->data.ptr_value)->val.str;
		schema = PGPointerCast<duckdb_libpgquery::PGValue>(name->head->next->data.ptr_value)->val.str;
		function_name = PGPointerCast<duckdb_libpgquery::PGValue>(name->head->next->next->data.ptr_value)->val.str;
	} else if (name->length == 2) {
		// schema + name
		catalog = INVALID_CATALOG;
		schema = PGPointerCast<duckdb_libpgquery::PGValue>(name->head->data.ptr_value)->val.str;
		function_name = PGPointerCast<duckdb_libpgquery::PGValue>(name->head->next->data.ptr_value)->val.str;
	} else if (name->length == 1) {
		// unqualified name
		catalog = INVALID_CATALOG;
		schema = INVALID_SCHEMA;
		function_name = PGPointerCast<duckdb_libpgquery::PGValue>(name->head->data.ptr_value)->val.str;
	} else {
		throw ParserException("TransformFuncCall - Expected 1, 2 or 3 qualifications");
<<<<<<< HEAD
	}

	//  transform children
	vector<unique_ptr<ParsedExpression>> children;
	if (root->args) {
		TransformExpressionList(*root->args, children);
	}
	if (children.size() == 1 && ExpressionIsEmptyStar(*children[0]) && !root->agg_distinct && !root->agg_order) {
		// COUNT(*) gets translated into COUNT()
		children.clear();
	}

	auto lowercase_name = StringUtil::Lower(function_name);
	if (root->over) {
		if (InWindowDefinition()) {
			throw ParserException("window functions are not allowed in window definitions");
		}

=======
	}

	//  transform children
	vector<unique_ptr<ParsedExpression>> children;
	if (root.args) {
		TransformExpressionList(*root.args, children);
	}
	if (children.size() == 1 && ExpressionIsEmptyStar(*children[0]) && !root.agg_distinct && !root.agg_order) {
		// COUNT(*) gets translated into COUNT()
		children.clear();
	}

	auto lowercase_name = StringUtil::Lower(function_name);
	if (root.over) {
		if (InWindowDefinition()) {
			throw ParserException("window functions are not allowed in window definitions");
		}

>>>>>>> da69aeaa
		const auto win_fun_type = WindowExpression::WindowToExpressionType(lowercase_name);
		if (win_fun_type == ExpressionType::INVALID) {
			throw InternalException("Unknown/unsupported window function");
		}

		if (root.agg_distinct) {
			throw ParserException("DISTINCT is not implemented for window functions!");
		}

		if (root.agg_order) {
			throw ParserException("ORDER BY is not implemented for window functions!");
		}

		if (win_fun_type != ExpressionType::WINDOW_AGGREGATE && root.agg_filter) {
			throw ParserException("FILTER is not implemented for non-aggregate window functions!");
		}
		if (root.export_state) {
			throw ParserException("EXPORT_STATE is not supported for window functions!");
		}

		if (win_fun_type == ExpressionType::WINDOW_AGGREGATE && root.agg_ignore_nulls) {
			throw ParserException("IGNORE NULLS is not supported for windowed aggregates");
		}

		auto expr = make_uniq<WindowExpression>(win_fun_type, std::move(catalog), std::move(schema), lowercase_name);
<<<<<<< HEAD
		expr->ignore_nulls = root->agg_ignore_nulls;
=======
		expr->ignore_nulls = root.agg_ignore_nulls;
>>>>>>> da69aeaa

		if (root.agg_filter) {
			auto filter_expr = TransformExpression(root.agg_filter);
			expr->filter_expr = std::move(filter_expr);
		}

		if (win_fun_type == ExpressionType::WINDOW_AGGREGATE) {
			expr->children = std::move(children);
		} else {
			if (!children.empty()) {
				expr->children.push_back(std::move(children[0]));
			}
			if (win_fun_type == ExpressionType::WINDOW_LEAD || win_fun_type == ExpressionType::WINDOW_LAG) {
				if (children.size() > 1) {
					expr->offset_expr = std::move(children[1]);
				}
				if (children.size() > 2) {
					expr->default_expr = std::move(children[2]);
				}
				if (children.size() > 3) {
					throw ParserException("Incorrect number of parameters for function %s", lowercase_name);
<<<<<<< HEAD
				}
			} else if (win_fun_type == ExpressionType::WINDOW_NTH_VALUE) {
				if (children.size() > 1) {
					expr->children.push_back(std::move(children[1]));
				}
=======
				}
			} else if (win_fun_type == ExpressionType::WINDOW_NTH_VALUE) {
				if (children.size() > 1) {
					expr->children.push_back(std::move(children[1]));
				}
>>>>>>> da69aeaa
				if (children.size() > 2) {
					throw ParserException("Incorrect number of parameters for function %s", lowercase_name);
				}
			} else {
				if (children.size() > 1) {
					throw ParserException("Incorrect number of parameters for function %s", lowercase_name);
				}
			}
		}
		auto window_spec = PGPointerCast<duckdb_libpgquery::PGWindowDef>(root.over);
		if (window_spec->name) {
			auto it = window_clauses.find(StringUtil::Lower(string(window_spec->name)));
			if (it == window_clauses.end()) {
				throw ParserException("window \"%s\" does not exist", window_spec->name);
			}
			window_spec = it->second;
			D_ASSERT(window_spec);
		}
		auto window_ref = window_spec;
		auto window_name = window_ref->refname;
		if (window_ref->refname) {
			auto it = window_clauses.find(StringUtil::Lower(string(window_spec->refname)));
			if (it == window_clauses.end()) {
				throw ParserException("window \"%s\" does not exist", window_spec->refname);
			}
			window_ref = it->second;
			D_ASSERT(window_ref);
		}
		in_window_definition = true;
<<<<<<< HEAD
		TransformWindowDef(window_ref, expr.get());
		TransformWindowFrame(window_spec, expr.get());
		in_window_definition = false;
		expr->query_location = root->location;
=======
		TransformWindowDef(*window_ref, *expr);
		if (window_ref != window_spec) {
			TransformWindowDef(*window_spec, *expr, window_name);
		}
		TransformWindowFrame(*window_spec, *expr);
		in_window_definition = false;
		expr->query_location = root.location;
>>>>>>> da69aeaa
		return std::move(expr);
	}

	if (root.agg_ignore_nulls) {
		throw ParserException("IGNORE NULLS is not supported for non-window functions");
	}

	unique_ptr<ParsedExpression> filter_expr;
	if (root.agg_filter) {
		filter_expr = TransformExpression(root.agg_filter);
	}

	auto order_bys = make_uniq<OrderModifier>();
<<<<<<< HEAD
	TransformOrderBy(root->agg_order, order_bys->orders);
=======
	TransformOrderBy(root.agg_order, order_bys->orders);
>>>>>>> da69aeaa

	// Ordered aggregates can be either WITHIN GROUP or after the function arguments
	if (root.agg_within_group) {
		//	https://www.postgresql.org/docs/current/functions-aggregate.html#FUNCTIONS-ORDEREDSET-TABLE
		//  Since we implement "ordered aggregates" without sorting,
		//  we map all the ones we support to the corresponding aggregate function.
		if (order_bys->orders.size() != 1) {
			throw ParserException("Cannot use multiple ORDER BY clauses with WITHIN GROUP");
		}
		if (lowercase_name == "percentile_cont") {
			if (children.size() != 1) {
				throw ParserException("Wrong number of arguments for PERCENTILE_CONT");
			}
			lowercase_name = "quantile_cont";
		} else if (lowercase_name == "percentile_disc") {
			if (children.size() != 1) {
				throw ParserException("Wrong number of arguments for PERCENTILE_DISC");
			}
			lowercase_name = "quantile_disc";
		} else if (lowercase_name == "mode") {
			if (!children.empty()) {
				throw ParserException("Wrong number of arguments for MODE");
			}
			lowercase_name = "mode";
		} else {
			throw ParserException("Unknown ordered aggregate \"%s\".", function_name);
		}
	}

	// star gets eaten in the parser
	if (lowercase_name == "count" && children.empty()) {
		lowercase_name = "count_star";
	}

	if (lowercase_name == "if") {
		if (children.size() != 3) {
			throw ParserException("Wrong number of arguments to IF.");
		}
		auto expr = make_uniq<CaseExpression>();
		CaseCheck check;
		check.when_expr = std::move(children[0]);
		check.then_expr = std::move(children[1]);
		expr->case_checks.push_back(std::move(check));
		expr->else_expr = std::move(children[2]);
		return std::move(expr);
	} else if (lowercase_name == "construct_array") {
		auto construct_array = make_uniq<OperatorExpression>(ExpressionType::ARRAY_CONSTRUCTOR);
		construct_array->children = std::move(children);
		return std::move(construct_array);
	} else if (lowercase_name == "ifnull") {
		if (children.size() != 2) {
			throw ParserException("Wrong number of arguments to IFNULL.");
		}

		//  Two-argument COALESCE
		auto coalesce_op = make_uniq<OperatorExpression>(ExpressionType::OPERATOR_COALESCE);
		coalesce_op->children.push_back(std::move(children[0]));
		coalesce_op->children.push_back(std::move(children[1]));
		return std::move(coalesce_op);
	} else if (lowercase_name == "list" && order_bys->orders.size() == 1) {
		// list(expr ORDER BY expr <sense> <nulls>) => list_sort(list(expr), <sense>, <nulls>)
		if (children.size() != 1) {
			throw ParserException("Wrong number of arguments to LIST.");
		}
		auto arg_expr = children[0].get();
		auto &order_by = order_bys->orders[0];
<<<<<<< HEAD
		if (arg_expr->Equals(order_by.expression.get())) {
			auto sense = make_uniq<ConstantExpression>(EnumSerializer::EnumToString(order_by.type));
			auto nulls = make_uniq<ConstantExpression>(EnumSerializer::EnumToString(order_by.null_order));
			order_bys = nullptr;
			auto unordered = make_uniq<FunctionExpression>(catalog, schema, lowercase_name.c_str(), std::move(children),
			                                               std::move(filter_expr), std::move(order_bys),
			                                               root->agg_distinct, false, root->export_state);
			lowercase_name = "list_sort";
			order_bys.reset();
			filter_expr.reset();
			children.clear();
=======
		if (arg_expr->Equals(*order_by.expression)) {
			auto sense = make_uniq<ConstantExpression>(EnumUtil::ToChars(order_by.type));
			auto nulls = make_uniq<ConstantExpression>(EnumUtil::ToChars(order_by.null_order));
			order_bys = nullptr;
			auto unordered = make_uniq<FunctionExpression>(catalog, schema, lowercase_name.c_str(), std::move(children),
			                                               std::move(filter_expr), std::move(order_bys),
			                                               root.agg_distinct, false, root.export_state);
			lowercase_name = "list_sort";
			order_bys.reset();   // NOLINT
			filter_expr.reset(); // NOLINT
			children.clear();    // NOLINT
			root.agg_distinct = false;
>>>>>>> da69aeaa
			children.emplace_back(std::move(unordered));
			children.emplace_back(std::move(sense));
			children.emplace_back(std::move(nulls));
		}
	}

	auto function = make_uniq<FunctionExpression>(std::move(catalog), std::move(schema), lowercase_name.c_str(),
	                                              std::move(children), std::move(filter_expr), std::move(order_bys),
<<<<<<< HEAD
	                                              root->agg_distinct, false, root->export_state);
	function->query_location = root->location;
=======
	                                              root.agg_distinct, false, root.export_state);
	function->query_location = root.location;
>>>>>>> da69aeaa

	return std::move(function);
}

<<<<<<< HEAD
static string SQLValueOpToString(duckdb_libpgquery::PGSQLValueFunctionOp op) {
	switch (op) {
	case duckdb_libpgquery::PG_SVFOP_CURRENT_DATE:
		return "current_date";
	case duckdb_libpgquery::PG_SVFOP_CURRENT_TIME:
		return "get_current_time";
	case duckdb_libpgquery::PG_SVFOP_CURRENT_TIME_N:
		return "current_time_n";
	case duckdb_libpgquery::PG_SVFOP_CURRENT_TIMESTAMP:
		return "get_current_timestamp";
	case duckdb_libpgquery::PG_SVFOP_CURRENT_TIMESTAMP_N:
		return "current_timestamp_n";
	case duckdb_libpgquery::PG_SVFOP_LOCALTIME:
		return "current_localtime";
	case duckdb_libpgquery::PG_SVFOP_LOCALTIME_N:
		return "current_localtime_n";
	case duckdb_libpgquery::PG_SVFOP_LOCALTIMESTAMP:
		return "current_localtimestamp";
	case duckdb_libpgquery::PG_SVFOP_LOCALTIMESTAMP_N:
		return "current_localtimestamp_n";
	case duckdb_libpgquery::PG_SVFOP_CURRENT_ROLE:
		return "current_role";
	case duckdb_libpgquery::PG_SVFOP_CURRENT_USER:
		return "current_user";
	case duckdb_libpgquery::PG_SVFOP_USER:
		return "user";
	case duckdb_libpgquery::PG_SVFOP_SESSION_USER:
		return "session_user";
	case duckdb_libpgquery::PG_SVFOP_CURRENT_CATALOG:
		return "current_catalog";
	case duckdb_libpgquery::PG_SVFOP_CURRENT_SCHEMA:
		return "current_schema";
	default:
		throw InternalException("Could not find named SQL value function specification " + to_string((int)op));
	}
}

unique_ptr<ParsedExpression> Transformer::TransformSQLValueFunction(duckdb_libpgquery::PGSQLValueFunction *node) {
	D_ASSERT(node);
	vector<unique_ptr<ParsedExpression>> children;
	auto fname = SQLValueOpToString(node->op);
	return make_uniq<FunctionExpression>(fname, std::move(children));
=======
unique_ptr<ParsedExpression> Transformer::TransformSQLValueFunction(duckdb_libpgquery::PGSQLValueFunction &node) {
	throw InternalException("SQL value functions should not be emitted by the parser");
>>>>>>> da69aeaa
}

} // namespace duckdb<|MERGE_RESOLUTION|>--- conflicted
+++ resolved
@@ -1,8 +1,4 @@
-<<<<<<< HEAD
-#include "duckdb/common/serializer/enum_serializer.hpp"
-=======
 #include "duckdb/common/enum_util.hpp"
->>>>>>> da69aeaa
 #include "duckdb/common/string_util.hpp"
 #include "duckdb/common/to_string.hpp"
 #include "duckdb/parser/expression/case_expression.hpp"
@@ -17,15 +13,8 @@
 
 namespace duckdb {
 
-<<<<<<< HEAD
-void Transformer::TransformWindowDef(duckdb_libpgquery::PGWindowDef *window_spec, WindowExpression *expr) {
-	D_ASSERT(window_spec);
-	D_ASSERT(expr);
-
-=======
 void Transformer::TransformWindowDef(duckdb_libpgquery::PGWindowDef &window_spec, WindowExpression &expr,
                                      const char *window_name) {
->>>>>>> da69aeaa
 	// next: partitioning/ordering expressions
 	if (window_spec.partitionClause) {
 		if (window_name && !expr.partitions.empty()) {
@@ -103,13 +92,8 @@
 	return false;
 }
 
-<<<<<<< HEAD
-unique_ptr<ParsedExpression> Transformer::TransformFuncCall(duckdb_libpgquery::PGFuncCall *root) {
-	auto name = root->funcname;
-=======
 unique_ptr<ParsedExpression> Transformer::TransformFuncCall(duckdb_libpgquery::PGFuncCall &root) {
 	auto name = root.funcname;
->>>>>>> da69aeaa
 	string catalog, schema, function_name;
 	if (name->length == 3) {
 		// catalog + schema + name
@@ -128,26 +112,6 @@
 		function_name = PGPointerCast<duckdb_libpgquery::PGValue>(name->head->data.ptr_value)->val.str;
 	} else {
 		throw ParserException("TransformFuncCall - Expected 1, 2 or 3 qualifications");
-<<<<<<< HEAD
-	}
-
-	//  transform children
-	vector<unique_ptr<ParsedExpression>> children;
-	if (root->args) {
-		TransformExpressionList(*root->args, children);
-	}
-	if (children.size() == 1 && ExpressionIsEmptyStar(*children[0]) && !root->agg_distinct && !root->agg_order) {
-		// COUNT(*) gets translated into COUNT()
-		children.clear();
-	}
-
-	auto lowercase_name = StringUtil::Lower(function_name);
-	if (root->over) {
-		if (InWindowDefinition()) {
-			throw ParserException("window functions are not allowed in window definitions");
-		}
-
-=======
 	}
 
 	//  transform children
@@ -166,7 +130,6 @@
 			throw ParserException("window functions are not allowed in window definitions");
 		}
 
->>>>>>> da69aeaa
 		const auto win_fun_type = WindowExpression::WindowToExpressionType(lowercase_name);
 		if (win_fun_type == ExpressionType::INVALID) {
 			throw InternalException("Unknown/unsupported window function");
@@ -192,11 +155,7 @@
 		}
 
 		auto expr = make_uniq<WindowExpression>(win_fun_type, std::move(catalog), std::move(schema), lowercase_name);
-<<<<<<< HEAD
-		expr->ignore_nulls = root->agg_ignore_nulls;
-=======
 		expr->ignore_nulls = root.agg_ignore_nulls;
->>>>>>> da69aeaa
 
 		if (root.agg_filter) {
 			auto filter_expr = TransformExpression(root.agg_filter);
@@ -218,19 +177,11 @@
 				}
 				if (children.size() > 3) {
 					throw ParserException("Incorrect number of parameters for function %s", lowercase_name);
-<<<<<<< HEAD
 				}
 			} else if (win_fun_type == ExpressionType::WINDOW_NTH_VALUE) {
 				if (children.size() > 1) {
 					expr->children.push_back(std::move(children[1]));
 				}
-=======
-				}
-			} else if (win_fun_type == ExpressionType::WINDOW_NTH_VALUE) {
-				if (children.size() > 1) {
-					expr->children.push_back(std::move(children[1]));
-				}
->>>>>>> da69aeaa
 				if (children.size() > 2) {
 					throw ParserException("Incorrect number of parameters for function %s", lowercase_name);
 				}
@@ -260,12 +211,6 @@
 			D_ASSERT(window_ref);
 		}
 		in_window_definition = true;
-<<<<<<< HEAD
-		TransformWindowDef(window_ref, expr.get());
-		TransformWindowFrame(window_spec, expr.get());
-		in_window_definition = false;
-		expr->query_location = root->location;
-=======
 		TransformWindowDef(*window_ref, *expr);
 		if (window_ref != window_spec) {
 			TransformWindowDef(*window_spec, *expr, window_name);
@@ -273,7 +218,6 @@
 		TransformWindowFrame(*window_spec, *expr);
 		in_window_definition = false;
 		expr->query_location = root.location;
->>>>>>> da69aeaa
 		return std::move(expr);
 	}
 
@@ -287,11 +231,7 @@
 	}
 
 	auto order_bys = make_uniq<OrderModifier>();
-<<<<<<< HEAD
-	TransformOrderBy(root->agg_order, order_bys->orders);
-=======
 	TransformOrderBy(root.agg_order, order_bys->orders);
->>>>>>> da69aeaa
 
 	// Ordered aggregates can be either WITHIN GROUP or after the function arguments
 	if (root.agg_within_group) {
@@ -358,19 +298,6 @@
 		}
 		auto arg_expr = children[0].get();
 		auto &order_by = order_bys->orders[0];
-<<<<<<< HEAD
-		if (arg_expr->Equals(order_by.expression.get())) {
-			auto sense = make_uniq<ConstantExpression>(EnumSerializer::EnumToString(order_by.type));
-			auto nulls = make_uniq<ConstantExpression>(EnumSerializer::EnumToString(order_by.null_order));
-			order_bys = nullptr;
-			auto unordered = make_uniq<FunctionExpression>(catalog, schema, lowercase_name.c_str(), std::move(children),
-			                                               std::move(filter_expr), std::move(order_bys),
-			                                               root->agg_distinct, false, root->export_state);
-			lowercase_name = "list_sort";
-			order_bys.reset();
-			filter_expr.reset();
-			children.clear();
-=======
 		if (arg_expr->Equals(*order_by.expression)) {
 			auto sense = make_uniq<ConstantExpression>(EnumUtil::ToChars(order_by.type));
 			auto nulls = make_uniq<ConstantExpression>(EnumUtil::ToChars(order_by.null_order));
@@ -383,7 +310,6 @@
 			filter_expr.reset(); // NOLINT
 			children.clear();    // NOLINT
 			root.agg_distinct = false;
->>>>>>> da69aeaa
 			children.emplace_back(std::move(unordered));
 			children.emplace_back(std::move(sense));
 			children.emplace_back(std::move(nulls));
@@ -392,64 +318,14 @@
 
 	auto function = make_uniq<FunctionExpression>(std::move(catalog), std::move(schema), lowercase_name.c_str(),
 	                                              std::move(children), std::move(filter_expr), std::move(order_bys),
-<<<<<<< HEAD
-	                                              root->agg_distinct, false, root->export_state);
-	function->query_location = root->location;
-=======
 	                                              root.agg_distinct, false, root.export_state);
 	function->query_location = root.location;
->>>>>>> da69aeaa
 
 	return std::move(function);
 }
 
-<<<<<<< HEAD
-static string SQLValueOpToString(duckdb_libpgquery::PGSQLValueFunctionOp op) {
-	switch (op) {
-	case duckdb_libpgquery::PG_SVFOP_CURRENT_DATE:
-		return "current_date";
-	case duckdb_libpgquery::PG_SVFOP_CURRENT_TIME:
-		return "get_current_time";
-	case duckdb_libpgquery::PG_SVFOP_CURRENT_TIME_N:
-		return "current_time_n";
-	case duckdb_libpgquery::PG_SVFOP_CURRENT_TIMESTAMP:
-		return "get_current_timestamp";
-	case duckdb_libpgquery::PG_SVFOP_CURRENT_TIMESTAMP_N:
-		return "current_timestamp_n";
-	case duckdb_libpgquery::PG_SVFOP_LOCALTIME:
-		return "current_localtime";
-	case duckdb_libpgquery::PG_SVFOP_LOCALTIME_N:
-		return "current_localtime_n";
-	case duckdb_libpgquery::PG_SVFOP_LOCALTIMESTAMP:
-		return "current_localtimestamp";
-	case duckdb_libpgquery::PG_SVFOP_LOCALTIMESTAMP_N:
-		return "current_localtimestamp_n";
-	case duckdb_libpgquery::PG_SVFOP_CURRENT_ROLE:
-		return "current_role";
-	case duckdb_libpgquery::PG_SVFOP_CURRENT_USER:
-		return "current_user";
-	case duckdb_libpgquery::PG_SVFOP_USER:
-		return "user";
-	case duckdb_libpgquery::PG_SVFOP_SESSION_USER:
-		return "session_user";
-	case duckdb_libpgquery::PG_SVFOP_CURRENT_CATALOG:
-		return "current_catalog";
-	case duckdb_libpgquery::PG_SVFOP_CURRENT_SCHEMA:
-		return "current_schema";
-	default:
-		throw InternalException("Could not find named SQL value function specification " + to_string((int)op));
-	}
-}
-
-unique_ptr<ParsedExpression> Transformer::TransformSQLValueFunction(duckdb_libpgquery::PGSQLValueFunction *node) {
-	D_ASSERT(node);
-	vector<unique_ptr<ParsedExpression>> children;
-	auto fname = SQLValueOpToString(node->op);
-	return make_uniq<FunctionExpression>(fname, std::move(children));
-=======
 unique_ptr<ParsedExpression> Transformer::TransformSQLValueFunction(duckdb_libpgquery::PGSQLValueFunction &node) {
 	throw InternalException("SQL value functions should not be emitted by the parser");
->>>>>>> da69aeaa
 }
 
 } // namespace duckdb