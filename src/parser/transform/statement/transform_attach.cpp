--- conflicted
+++ resolved
@@ -5,20 +5,11 @@
 
 namespace duckdb {
 
-<<<<<<< HEAD
-unique_ptr<AttachStatement> Transformer::TransformAttach(duckdb_libpgquery::PGNode *node) {
-	auto stmt = reinterpret_cast<duckdb_libpgquery::PGAttachStmt *>(node);
-	auto result = make_uniq<AttachStatement>();
-	auto info = make_uniq<AttachInfo>();
-	info->name = stmt->name ? stmt->name : string();
-	info->path = stmt->path;
-=======
 unique_ptr<AttachStatement> Transformer::TransformAttach(duckdb_libpgquery::PGAttachStmt &stmt) {
 	auto result = make_uniq<AttachStatement>();
 	auto info = make_uniq<AttachInfo>();
 	info->name = stmt.name ? stmt.name : string();
 	info->path = stmt.path;
->>>>>>> da69aeaa
 
 	if (stmt.options) {
 		duckdb_libpgquery::PGListCell *cell;
