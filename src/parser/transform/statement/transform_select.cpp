--- conflicted
+++ resolved
@@ -6,11 +6,7 @@
 
 unique_ptr<QueryNode> Transformer::TransformSelectNode(duckdb_libpgquery::PGSelectStmt *stmt) {
 	if (stmt->pivot) {
-<<<<<<< HEAD
-		return TransformPivotStatement(stmt->pivot);
-=======
 		return TransformPivotStatement(stmt);
->>>>>>> 79f6a623
 	} else {
 		return TransformSelectInternal(stmt);
 	}
