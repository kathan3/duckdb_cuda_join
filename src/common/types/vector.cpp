--- conflicted
+++ resolved
@@ -1253,12 +1253,8 @@
 		}
 
 		if (vector->GetType().id() == LogicalTypeId::UNION) {
-<<<<<<< HEAD
-			VerifyUnion(*vector, sel_p, count);
-=======
 			// Pass in raw vector
 			VerifyUnion(vector_p, sel_p, count);
->>>>>>> 30c8ed4b
 		}
 	}
 
@@ -1976,12 +1972,6 @@
 	return FlatVector::GetData<union_tag_t>(tag_vector)[index];
 }
 
-<<<<<<< HEAD
-UnionInvalidReason UnionVector::CheckUnionValidity(Vector &vector_p, idx_t count, const SelectionVector &sel) {
-
-	D_ASSERT(vector_p.GetType().id() == LogicalTypeId::UNION);
-
-=======
 //! Raw selection vector passed in (not merged with any other selection vectors)
 UnionInvalidReason UnionVector::CheckUnionValidity(Vector &vector_p, idx_t count, const SelectionVector &sel_p) {
 	D_ASSERT(vector_p.GetType().id() == LogicalTypeId::UNION);
@@ -2004,7 +1994,6 @@
 		sel = ConstantVector::ZeroSelectionVector(count, owned_sel);
 	}
 
->>>>>>> 30c8ed4b
 	auto member_count = UnionType::GetMemberCount(vector_p.GetType());
 	if (member_count == 0) {
 		return UnionInvalidReason::NO_MEMBERS;
@@ -2012,31 +2001,6 @@
 
 	UnifiedVectorFormat vector_vdata;
 	vector_p.ToUnifiedFormat(count, vector_vdata);
-<<<<<<< HEAD
-
-	auto &entries = StructVector::GetEntries(vector_p);
-	vector<UnifiedVectorFormat> child_vdata(entries.size());
-	for (idx_t entry_idx = 0; entry_idx < entries.size(); entry_idx++) {
-		auto &child = *entries[entry_idx];
-		child.ToUnifiedFormat(count, child_vdata[entry_idx]);
-	}
-
-	auto &tag_vdata = child_vdata[0];
-
-	for (idx_t row_idx = 0; row_idx < count; row_idx++) {
-		auto mapped_idx = sel.get_index(row_idx);
-
-		if (!vector_vdata.validity.RowIsValid(vector_vdata.sel->get_index(mapped_idx))) {
-			continue;
-		}
-
-		if (!tag_vdata.validity.RowIsValid(tag_vdata.sel->get_index(mapped_idx))) {
-			// we can't have NULL tags!
-			return UnionInvalidReason::NULL_TAG;
-		}
-
-		auto tag = UnifiedVectorFormat::GetData<union_tag_t>(tag_vdata)[tag_vdata.sel->get_index(mapped_idx)];
-=======
 
 	auto &entries = StructVector::GetEntries(vector_p);
 	duckdb::vector<UnifiedVectorFormat> child_vdata(entries.size());
@@ -2060,33 +2024,22 @@
 			return UnionInvalidReason::NULL_TAG;
 		}
 		auto tag = UnifiedVectorFormat::GetData<union_tag_t>(tag_vdata)[tag_idx];
->>>>>>> 30c8ed4b
 		if (tag >= member_count) {
 			return UnionInvalidReason::TAG_OUT_OF_RANGE;
 		}
 
 		bool found_valid = false;
-<<<<<<< HEAD
-		for (idx_t member_idx = 0; member_idx < member_count; member_idx++) {
-			auto &member_vdata = child_vdata[1 + member_idx]; // skip the tag
-			if (!member_vdata.validity.RowIsValid(member_vdata.sel->get_index(mapped_idx))) {
-=======
 		for (idx_t i = 0; i < member_count; i++) {
 			auto &member_vdata = child_vdata[1 + i]; // skip the tag
 			idx_t member_idx = member_vdata.sel->get_index(sel_p.get_index(row_idx));
 			if (!member_vdata.validity.RowIsValid(member_idx)) {
->>>>>>> 30c8ed4b
 				continue;
 			}
 			if (found_valid) {
 				return UnionInvalidReason::VALIDITY_OVERLAP;
 			}
 			found_valid = true;
-<<<<<<< HEAD
-			if (tag != static_cast<union_tag_t>(member_idx)) {
-=======
 			if (tag != static_cast<union_tag_t>(i)) {
->>>>>>> 30c8ed4b
 				return UnionInvalidReason::TAG_MISMATCH;
 			}
 		}
