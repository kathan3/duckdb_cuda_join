--- conflicted
+++ resolved
@@ -26,24 +26,22 @@
 	}
 }
 
-<<<<<<< HEAD
-Vector::Vector(const LogicalType &type_p, idx_t tuple_count)
+/* Vector::Vector(const LogicalType &type_p, idx_t tuple_count)
     : vector_type(VectorType::FLAT_VECTOR), type(move(type_p)) {
-	D_ASSERT(type != LogicalType::INVALID);
-	D_ASSERT(tuple_count > 0);
-	auto data_size = GetTypeIdSize(type.InternalType()) * tuple_count;
-	buffer = make_buffer<VectorBuffer>(data_size);
-	auxiliary.reset();
-	data = buffer->GetData();
-	if (type.id() == LogicalTypeId::INVALID) {
-		throw InvalidTypeException(type, "Cannot create a vector of type INVALID!");
-	}
-}
+    D_ASSERT(type != LogicalType::INVALID);
+    D_ASSERT(tuple_count > 0);
+    auto data_size = GetTypeIdSize(type.InternalType()) * tuple_count;
+    buffer = make_buffer<VectorBuffer>(data_size);
+    auxiliary.reset();
+    data = buffer->GetData();
+    if (type.id() == LogicalTypeId::INVALID) {
+        throw InvalidTypeException(type, "Cannot create a vector of type INVALID!");
+    }
+} */
 
 Vector::Vector(LogicalType type_p) : Vector(move(type_p), true, false) {
-=======
+}
 Vector::Vector(LogicalType type_p, idx_t capacity) : Vector(move(type_p), true, false, capacity) {
->>>>>>> 4753a916
 }
 
 Vector::Vector(LogicalType type_p, data_ptr_t dataptr)
