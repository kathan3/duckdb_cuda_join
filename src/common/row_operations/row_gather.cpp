//===--------------------------------------------------------------------===//
// row_gather.cpp
// Description: This file contains the implementation of the gather operators
//===--------------------------------------------------------------------===//

#include "duckdb/common/exception.hpp"
#include "duckdb/common/operator/constant_operators.hpp"
#include "duckdb/common/row_operations/row_operations.hpp"
#include "duckdb/common/types/row/row_data_collection.hpp"
#include "duckdb/common/types/row/row_layout.hpp"
#include "duckdb/common/types/row/tuple_data_layout.hpp"
#include "duckdb/common/uhugeint.hpp"

namespace duckdb {

using ValidityBytes = RowLayout::ValidityBytes;

template <class T>
static void TemplatedGatherLoop(Vector &rows, const SelectionVector &row_sel, Vector &col,
                                const SelectionVector &col_sel, idx_t count, const RowLayout &layout, idx_t col_no,
                                idx_t build_size) {
	// Precompute mask indexes
	const auto &offsets = layout.GetOffsets();
	const auto col_offset = offsets[col_no];
	idx_t entry_idx;
	idx_t idx_in_entry;
	ValidityBytes::GetEntryIndex(col_no, entry_idx, idx_in_entry);

	auto ptrs = FlatVector::GetData<data_ptr_t>(rows);
	auto data = FlatVector::GetData<T>(col);
	auto &col_mask = FlatVector::Validity(col);

	for (idx_t i = 0; i < count; i++) {
		auto row_idx = row_sel.get_index(i);
		auto row = ptrs[row_idx];
		auto col_idx = col_sel.get_index(i);
		data[col_idx] = Load<T>(row + col_offset);
		ValidityBytes row_mask(row, layout.ColumnCount());
		if (!row_mask.RowIsValid(row_mask.GetValidityEntry(entry_idx), idx_in_entry)) {
			if (build_size > STANDARD_VECTOR_SIZE && col_mask.AllValid()) {
				//! We need to initialize the mask with the vector size.
				col_mask.Initialize(build_size);
			}
			col_mask.SetInvalid(col_idx);
		}
	}
}

static void GatherVarchar(Vector &rows, const SelectionVector &row_sel, Vector &col, const SelectionVector &col_sel,
                          idx_t count, const RowLayout &layout, idx_t col_no, idx_t build_size,
                          data_ptr_t base_heap_ptr) {
	// Precompute mask indexes
	const auto &offsets = layout.GetOffsets();
	const auto col_offset = offsets[col_no];
	const auto heap_offset = layout.GetHeapOffset();
	idx_t entry_idx;
	idx_t idx_in_entry;
	ValidityBytes::GetEntryIndex(col_no, entry_idx, idx_in_entry);

	auto ptrs = FlatVector::GetData<data_ptr_t>(rows);
	auto data = FlatVector::GetData<string_t>(col);
	auto &col_mask = FlatVector::Validity(col);

	for (idx_t i = 0; i < count; i++) {
		auto row_idx = row_sel.get_index(i);
		auto row = ptrs[row_idx];
		auto col_idx = col_sel.get_index(i);
		auto col_ptr = row + col_offset;
		data[col_idx] = Load<string_t>(col_ptr);
		ValidityBytes row_mask(row, layout.ColumnCount());
		if (!row_mask.RowIsValid(row_mask.GetValidityEntry(entry_idx), idx_in_entry)) {
			if (build_size > STANDARD_VECTOR_SIZE && col_mask.AllValid()) {
				//! We need to initialize the mask with the vector size.
				col_mask.Initialize(build_size);
			}
			col_mask.SetInvalid(col_idx);
		} else if (base_heap_ptr && Load<uint32_t>(col_ptr) > string_t::INLINE_LENGTH) {
			//	Not inline, so unswizzle the copied pointer the pointer
			auto heap_ptr_ptr = row + heap_offset;
			auto heap_row_ptr = base_heap_ptr + Load<idx_t>(heap_ptr_ptr);
			auto string_ptr = data_ptr_t(data + col_idx) + string_t::HEADER_SIZE;
			Store<data_ptr_t>(heap_row_ptr + Load<idx_t>(string_ptr), string_ptr);
#ifdef DEBUG
			data[col_idx].Verify();
#endif
		}
	}
}

static void GatherNestedVector(Vector &rows, const SelectionVector &row_sel, Vector &col,
                               const SelectionVector &col_sel, idx_t count, const RowLayout &layout, idx_t col_no,
                               data_ptr_t base_heap_ptr) {
	const auto &offsets = layout.GetOffsets();
	const auto col_offset = offsets[col_no];
	const auto heap_offset = layout.GetHeapOffset();
	auto ptrs = FlatVector::GetData<data_ptr_t>(rows);

	// Build the gather locations
	auto data_locations = make_unsafe_uniq_array_uninitialized<data_ptr_t>(count);
	auto mask_locations = make_unsafe_uniq_array_uninitialized<data_ptr_t>(count);
	for (idx_t i = 0; i < count; i++) {
		auto row_idx = row_sel.get_index(i);
		auto row = ptrs[row_idx];
		mask_locations[i] = row;
		auto col_ptr = ptrs[row_idx] + col_offset;
		if (base_heap_ptr) {
			auto heap_ptr_ptr = row + heap_offset;
			auto heap_row_ptr = base_heap_ptr + Load<idx_t>(heap_ptr_ptr);
			data_locations[i] = heap_row_ptr + Load<idx_t>(col_ptr);
		} else {
			data_locations[i] = Load<data_ptr_t>(col_ptr);
		}
	}

	// Deserialise into the selected locations
	NestedValidity parent_validity(mask_locations.get(), col_no);
	RowOperations::HeapGather(col, count, col_sel, data_locations.get(), &parent_validity);
}

void RowOperations::Gather(Vector &rows, const SelectionVector &row_sel, Vector &col, const SelectionVector &col_sel,
                           const idx_t count, const RowLayout &layout, const idx_t col_no, const idx_t build_size,
                           data_ptr_t heap_ptr) {
	D_ASSERT(rows.GetVectorType() == VectorType::FLAT_VECTOR);
	D_ASSERT(rows.GetType().id() == LogicalTypeId::POINTER); // "Cannot gather from non-pointer type!"

	col.SetVectorType(VectorType::FLAT_VECTOR);
	switch (col.GetType().InternalType()) {
	case PhysicalType::UINT8:
		TemplatedGatherLoop<uint8_t>(rows, row_sel, col, col_sel, count, layout, col_no, build_size);
		break;
	case PhysicalType::UINT16:
		TemplatedGatherLoop<uint16_t>(rows, row_sel, col, col_sel, count, layout, col_no, build_size);
		break;
	case PhysicalType::UINT32:
		TemplatedGatherLoop<uint32_t>(rows, row_sel, col, col_sel, count, layout, col_no, build_size);
		break;
	case PhysicalType::UINT64:
		TemplatedGatherLoop<uint64_t>(rows, row_sel, col, col_sel, count, layout, col_no, build_size);
		break;
	case PhysicalType::UINT128:
		TemplatedGatherLoop<uhugeint_t>(rows, row_sel, col, col_sel, count, layout, col_no, build_size);
		break;
	case PhysicalType::BOOL:
	case PhysicalType::INT8:
		TemplatedGatherLoop<int8_t>(rows, row_sel, col, col_sel, count, layout, col_no, build_size);
		break;
	case PhysicalType::INT16:
		TemplatedGatherLoop<int16_t>(rows, row_sel, col, col_sel, count, layout, col_no, build_size);
		break;
	case PhysicalType::INT32:
		TemplatedGatherLoop<int32_t>(rows, row_sel, col, col_sel, count, layout, col_no, build_size);
		break;
	case PhysicalType::INT64:
		TemplatedGatherLoop<int64_t>(rows, row_sel, col, col_sel, count, layout, col_no, build_size);
		break;
	case PhysicalType::INT128:
		TemplatedGatherLoop<hugeint_t>(rows, row_sel, col, col_sel, count, layout, col_no, build_size);
		break;
	case PhysicalType::FLOAT:
		TemplatedGatherLoop<float>(rows, row_sel, col, col_sel, count, layout, col_no, build_size);
		break;
	case PhysicalType::DOUBLE:
		TemplatedGatherLoop<double>(rows, row_sel, col, col_sel, count, layout, col_no, build_size);
		break;
	case PhysicalType::INTERVAL:
		TemplatedGatherLoop<interval_t>(rows, row_sel, col, col_sel, count, layout, col_no, build_size);
		break;
	case PhysicalType::VARCHAR:
		GatherVarchar(rows, row_sel, col, col_sel, count, layout, col_no, build_size, heap_ptr);
		break;
	case PhysicalType::LIST:
	case PhysicalType::STRUCT:
	case PhysicalType::ARRAY:
		GatherNestedVector(rows, row_sel, col, col_sel, count, layout, col_no, heap_ptr);
		break;
	default:
		throw InternalException("Unimplemented type for RowOperations::Gather");
	}
}

<<<<<<< HEAD
=======
template <class T>
static void TemplatedFullScanLoop(Vector &rows, Vector &col, idx_t count, idx_t col_offset, idx_t col_no,
                                  idx_t column_count) {
	// Precompute mask indexes
	idx_t entry_idx;
	idx_t idx_in_entry;
	ValidityBytes::GetEntryIndex(col_no, entry_idx, idx_in_entry);

	auto ptrs = FlatVector::GetData<data_ptr_t>(rows);
	auto data = FlatVector::GetData<T>(col);
	//	auto &col_mask = FlatVector::Validity(col);

	for (idx_t i = 0; i < count; i++) {
		auto row = ptrs[i];
		data[i] = Load<T>(row + col_offset);
		ValidityBytes row_mask(row, column_count);
		if (!row_mask.RowIsValid(row_mask.GetValidityEntry(entry_idx), idx_in_entry)) {
			throw InternalException("Null value comparisons not implemented for perfect hash table yet");
			//			col_mask.SetInvalid(i);
		}
	}
}

void RowOperations::FullScanColumn(const TupleDataLayout &layout, Vector &rows, Vector &col, idx_t count,
                                   idx_t col_no) {
	const auto col_offset = layout.GetOffsets()[col_no];
	col.SetVectorType(VectorType::FLAT_VECTOR);
	switch (col.GetType().InternalType()) {
	case PhysicalType::UINT8:
		TemplatedFullScanLoop<uint8_t>(rows, col, count, col_offset, col_no, layout.ColumnCount());
		break;
	case PhysicalType::UINT16:
		TemplatedFullScanLoop<uint16_t>(rows, col, count, col_offset, col_no, layout.ColumnCount());
		break;
	case PhysicalType::UINT32:
		TemplatedFullScanLoop<uint32_t>(rows, col, count, col_offset, col_no, layout.ColumnCount());
		break;
	case PhysicalType::UINT64:
		TemplatedFullScanLoop<uint64_t>(rows, col, count, col_offset, col_no, layout.ColumnCount());
		break;
	case PhysicalType::INT8:
		TemplatedFullScanLoop<int8_t>(rows, col, count, col_offset, col_no, layout.ColumnCount());
		break;
	case PhysicalType::INT16:
		TemplatedFullScanLoop<int16_t>(rows, col, count, col_offset, col_no, layout.ColumnCount());
		break;
	case PhysicalType::INT32:
		TemplatedFullScanLoop<int32_t>(rows, col, count, col_offset, col_no, layout.ColumnCount());
		break;
	case PhysicalType::INT64:
		TemplatedFullScanLoop<int64_t>(rows, col, count, col_offset, col_no, layout.ColumnCount());
		break;
	default:
		throw NotImplementedException("Unimplemented type for RowOperations::FullScanColumn");
	}
}

>>>>>>> 2dd3d187
} // namespace duckdb<|MERGE_RESOLUTION|>--- conflicted
+++ resolved
@@ -178,64 +178,4 @@
 	}
 }
 
-<<<<<<< HEAD
-=======
-template <class T>
-static void TemplatedFullScanLoop(Vector &rows, Vector &col, idx_t count, idx_t col_offset, idx_t col_no,
-                                  idx_t column_count) {
-	// Precompute mask indexes
-	idx_t entry_idx;
-	idx_t idx_in_entry;
-	ValidityBytes::GetEntryIndex(col_no, entry_idx, idx_in_entry);
-
-	auto ptrs = FlatVector::GetData<data_ptr_t>(rows);
-	auto data = FlatVector::GetData<T>(col);
-	//	auto &col_mask = FlatVector::Validity(col);
-
-	for (idx_t i = 0; i < count; i++) {
-		auto row = ptrs[i];
-		data[i] = Load<T>(row + col_offset);
-		ValidityBytes row_mask(row, column_count);
-		if (!row_mask.RowIsValid(row_mask.GetValidityEntry(entry_idx), idx_in_entry)) {
-			throw InternalException("Null value comparisons not implemented for perfect hash table yet");
-			//			col_mask.SetInvalid(i);
-		}
-	}
-}
-
-void RowOperations::FullScanColumn(const TupleDataLayout &layout, Vector &rows, Vector &col, idx_t count,
-                                   idx_t col_no) {
-	const auto col_offset = layout.GetOffsets()[col_no];
-	col.SetVectorType(VectorType::FLAT_VECTOR);
-	switch (col.GetType().InternalType()) {
-	case PhysicalType::UINT8:
-		TemplatedFullScanLoop<uint8_t>(rows, col, count, col_offset, col_no, layout.ColumnCount());
-		break;
-	case PhysicalType::UINT16:
-		TemplatedFullScanLoop<uint16_t>(rows, col, count, col_offset, col_no, layout.ColumnCount());
-		break;
-	case PhysicalType::UINT32:
-		TemplatedFullScanLoop<uint32_t>(rows, col, count, col_offset, col_no, layout.ColumnCount());
-		break;
-	case PhysicalType::UINT64:
-		TemplatedFullScanLoop<uint64_t>(rows, col, count, col_offset, col_no, layout.ColumnCount());
-		break;
-	case PhysicalType::INT8:
-		TemplatedFullScanLoop<int8_t>(rows, col, count, col_offset, col_no, layout.ColumnCount());
-		break;
-	case PhysicalType::INT16:
-		TemplatedFullScanLoop<int16_t>(rows, col, count, col_offset, col_no, layout.ColumnCount());
-		break;
-	case PhysicalType::INT32:
-		TemplatedFullScanLoop<int32_t>(rows, col, count, col_offset, col_no, layout.ColumnCount());
-		break;
-	case PhysicalType::INT64:
-		TemplatedFullScanLoop<int64_t>(rows, col, count, col_offset, col_no, layout.ColumnCount());
-		break;
-	default:
-		throw NotImplementedException("Unimplemented type for RowOperations::FullScanColumn");
-	}
-}
-
->>>>>>> 2dd3d187
 } // namespace duckdb