--- conflicted
+++ resolved
@@ -7,16 +7,9 @@
 
 namespace duckdb {
 
-<<<<<<< HEAD
-BufferedFileReader::BufferedFileReader(FileSystem &fs, const char *path, optional_ptr<ClientContext> context,
-                                       FileLockType lock_type, optional_ptr<FileOpener> opener)
-    : fs(fs), data(make_unsafe_uniq_array<data_t>(FILE_BUFFER_SIZE)), offset(0), read_data(0), total_read(0) {
-	this->context = context;
-=======
 BufferedFileReader::BufferedFileReader(FileSystem &fs, const char *path, FileLockType lock_type,
                                        optional_ptr<FileOpener> opener)
     : fs(fs), data(make_unsafe_uniq_array<data_t>(FILE_BUFFER_SIZE)), offset(0), read_data(0), total_read(0) {
->>>>>>> 7ed219ef
 	handle = fs.OpenFile(path, FileFlags::FILE_FLAGS_READ, lock_type, FileSystem::DEFAULT_COMPRESSION, opener.get());
 	file_size = fs.GetFileSize(*handle);
 }
