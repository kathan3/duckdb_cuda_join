--- conflicted
+++ resolved
@@ -152,27 +152,27 @@
 		return DuckDBError;
 	}
 	auto identifier = duckdb_parameter_name_internal(prepared_statement, param_idx);
-	wrapper->values[identifier] = val;
+	wrapper->values[identifier] = *value;
 	return DuckDBSuccess;
 }
 
 duckdb_state duckdb_bind_parameter_index(duckdb_prepared_statement prepared_statement, idx_t *param_idx_out,
-                                         const char *name) {
+                                         const char *name_p) {
 	auto wrapper = (PreparedStatementWrapper *)prepared_statement;
 	if (!wrapper || !wrapper->statement || wrapper->statement->HasError()) {
 		return DuckDBError;
 	}
-	auto &statement = wrapper->statement;
-	auto entry = statement->named_param_map.find(name);
-	if (entry == statement->named_param_map.end()) {
-		return DuckDBError;
-	}
-<<<<<<< HEAD
-	wrapper->values[param_idx - 1] = *value;
-=======
-	*param_idx_out = entry->second;
->>>>>>> 3ab8d38d
-	return DuckDBSuccess;
+	if (!name_p || !param_idx_out) {
+		return DuckDBError;
+	}
+	auto name = std::string(name_p);
+	for (auto &pair : wrapper->statement->named_param_map) {
+		if (duckdb::StringUtil::CIEquals(pair.first, name)) {
+			*param_idx_out = pair.second;
+			return DuckDBSuccess;
+		}
+	}
+	return DuckDBError;
 }
 
 duckdb_state duckdb_bind_boolean(duckdb_prepared_statement prepared_statement, idx_t param_idx, bool val) {
