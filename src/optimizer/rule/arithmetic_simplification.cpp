--- conflicted
+++ resolved
@@ -30,13 +30,8 @@
 	D_ASSERT(root.children.size() == 2);
 	(void)root;
 	// any arithmetic operator involving NULL is always NULL
-<<<<<<< HEAD
 	if (constant.value.IsNull()) {
-		return make_unique<BoundConstantExpression>(Value(root.return_type));
-=======
-	if (constant->value.IsNull()) {
-		return make_uniq<BoundConstantExpression>(Value(root->return_type));
->>>>>>> d84e329b
+		return make_uniq<BoundConstantExpression>(Value(root.return_type));
 	}
 	auto &func_name = root.function.name;
 	if (func_name == "+") {
@@ -68,11 +63,7 @@
 				return std::move(root.children[1 - constant_child]);
 			} else if (constant.value == 0) {
 				// divide by 0, replace with NULL
-<<<<<<< HEAD
-				return make_unique<BoundConstantExpression>(Value(root.return_type));
-=======
-				return make_uniq<BoundConstantExpression>(Value(root->return_type));
->>>>>>> d84e329b
+				return make_uniq<BoundConstantExpression>(Value(root.return_type));
 			}
 		}
 	}
