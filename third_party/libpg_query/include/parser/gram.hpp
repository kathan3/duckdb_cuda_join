/* A Bison parser, made by GNU Bison 3.8.2.  */

/* Bison interface for Yacc-like parsers in C

   Copyright (C) 1984, 1989-1990, 2000-2015, 2018-2021 Free Software Foundation,
   Inc.

   This program is free software: you can redistribute it and/or modify
   it under the terms of the GNU General Public License as published by
   the Free Software Foundation, either version 3 of the License, or
   (at your option) any later version.

   This program is distributed in the hope that it will be useful,
   but WITHOUT ANY WARRANTY; without even the implied warranty of
   MERCHANTABILITY or FITNESS FOR A PARTICULAR PURPOSE.  See the
   GNU General Public License for more details.

   You should have received a copy of the GNU General Public License
   along with this program.  If not, see <https://www.gnu.org/licenses/>.  */

/* As a special exception, you may create a larger work that contains
   part or all of the Bison parser skeleton and distribute that work
   under terms of your choice, so long as that work isn't itself a
   parser generator using the skeleton or a modified version thereof
   as a parser skeleton.  Alternatively, if you modify or redistribute
   the parser skeleton itself, you may (at your option) remove this
   special exception, which will cause the skeleton and the resulting
   Bison output files to be licensed under the GNU General Public
   License without this special exception.

   This special exception was added by the Free Software Foundation in
   version 2.2 of Bison.  */

/* DO NOT RELY ON FEATURES THAT ARE NOT DOCUMENTED in the manual,
   especially those whose name start with YY_ or yy_.  They are
   private implementation details that can be changed or removed.  */

#ifndef YY_BASE_YY_THIRD_PARTY_LIBPG_QUERY_GRAMMAR_GRAMMAR_OUT_HPP_INCLUDED
# define YY_BASE_YY_THIRD_PARTY_LIBPG_QUERY_GRAMMAR_GRAMMAR_OUT_HPP_INCLUDED
/* Debug traces.  */
#ifndef YYDEBUG
# define YYDEBUG 0
#endif
#if YYDEBUG
extern int base_yydebug;
#endif

/* Token kinds.  */
#ifndef YYTOKENTYPE
# define YYTOKENTYPE
<<<<<<< HEAD
  enum yytokentype
  {
    YYEMPTY = -2,
    YYEOF = 0,                     /* "end of file"  */
    YYerror = 256,                 /* error  */
    YYUNDEF = 257,                 /* "invalid token"  */
    IDENT = 258,                   /* IDENT  */
    FCONST = 259,                  /* FCONST  */
    SCONST = 260,                  /* SCONST  */
    BCONST = 261,                  /* BCONST  */
    XCONST = 262,                  /* XCONST  */
    Op = 263,                      /* Op  */
    ICONST = 264,                  /* ICONST  */
    PARAM = 265,                   /* PARAM  */
    TYPECAST = 266,                /* TYPECAST  */
    DOT_DOT = 267,                 /* DOT_DOT  */
    COLON_EQUALS = 268,            /* COLON_EQUALS  */
    EQUALS_GREATER = 269,          /* EQUALS_GREATER  */
    INTEGER_DIVISION = 270,        /* INTEGER_DIVISION  */
    POWER_OF = 271,                /* POWER_OF  */
    LAMBDA_ARROW = 272,            /* LAMBDA_ARROW  */
    DOUBLE_ARROW = 273,            /* DOUBLE_ARROW  */
    LESS_EQUALS = 274,             /* LESS_EQUALS  */
    GREATER_EQUALS = 275,          /* GREATER_EQUALS  */
    NOT_EQUALS = 276,              /* NOT_EQUALS  */
    ABORT_P = 277,                 /* ABORT_P  */
    ABSOLUTE_P = 278,              /* ABSOLUTE_P  */
    ACCESS = 279,                  /* ACCESS  */
    ACTION = 280,                  /* ACTION  */
    ADD_P = 281,                   /* ADD_P  */
    ADMIN = 282,                   /* ADMIN  */
    AFTER = 283,                   /* AFTER  */
    AGGREGATE = 284,               /* AGGREGATE  */
    ALL = 285,                     /* ALL  */
    ALSO = 286,                    /* ALSO  */
    ALTER = 287,                   /* ALTER  */
    ALWAYS = 288,                  /* ALWAYS  */
    ANALYSE = 289,                 /* ANALYSE  */
    ANALYZE = 290,                 /* ANALYZE  */
    AND = 291,                     /* AND  */
    ANTI = 292,                    /* ANTI  */
    ANY = 293,                     /* ANY  */
    ARRAY = 294,                   /* ARRAY  */
    AS = 295,                      /* AS  */
    ASC_P = 296,                   /* ASC_P  */
    ASOF = 297,                    /* ASOF  */
    ASSERTION = 298,               /* ASSERTION  */
    ASSIGNMENT = 299,              /* ASSIGNMENT  */
    ASYMMETRIC = 300,              /* ASYMMETRIC  */
    AT = 301,                      /* AT  */
    ATTACH = 302,                  /* ATTACH  */
    ATTRIBUTE = 303,               /* ATTRIBUTE  */
    AUTHORIZATION = 304,           /* AUTHORIZATION  */
    BACKWARD = 305,                /* BACKWARD  */
    BEFORE = 306,                  /* BEFORE  */
    BEGIN_P = 307,                 /* BEGIN_P  */
    BETWEEN = 308,                 /* BETWEEN  */
    BIGINT = 309,                  /* BIGINT  */
    BINARY = 310,                  /* BINARY  */
    BIT = 311,                     /* BIT  */
    BOOLEAN_P = 312,               /* BOOLEAN_P  */
    BOTH = 313,                    /* BOTH  */
    BY = 314,                      /* BY  */
    CACHE = 315,                   /* CACHE  */
    CALL_P = 316,                  /* CALL_P  */
    CALLED = 317,                  /* CALLED  */
    CASCADE = 318,                 /* CASCADE  */
    CASCADED = 319,                /* CASCADED  */
    CASE = 320,                    /* CASE  */
    CAST = 321,                    /* CAST  */
    CATALOG_P = 322,               /* CATALOG_P  */
    CHAIN = 323,                   /* CHAIN  */
    CHAR_P = 324,                  /* CHAR_P  */
    CHARACTER = 325,               /* CHARACTER  */
    CHARACTERISTICS = 326,         /* CHARACTERISTICS  */
    CHECK_P = 327,                 /* CHECK_P  */
    CHECKPOINT = 328,              /* CHECKPOINT  */
    CLASS = 329,                   /* CLASS  */
    CLOSE = 330,                   /* CLOSE  */
    CLUSTER = 331,                 /* CLUSTER  */
    COALESCE = 332,                /* COALESCE  */
    COLLATE = 333,                 /* COLLATE  */
    COLLATION = 334,               /* COLLATION  */
    COLUMN = 335,                  /* COLUMN  */
    COLUMNS = 336,                 /* COLUMNS  */
    COMMENT = 337,                 /* COMMENT  */
    COMMENTS = 338,                /* COMMENTS  */
    COMMIT = 339,                  /* COMMIT  */
    COMMITTED = 340,               /* COMMITTED  */
    COMPRESSION = 341,             /* COMPRESSION  */
    CONCURRENTLY = 342,            /* CONCURRENTLY  */
    CONFIGURATION = 343,           /* CONFIGURATION  */
    CONFLICT = 344,                /* CONFLICT  */
    CONNECTION = 345,              /* CONNECTION  */
    CONSTRAINT = 346,              /* CONSTRAINT  */
    CONSTRAINTS = 347,             /* CONSTRAINTS  */
    CONTENT_P = 348,               /* CONTENT_P  */
    CONTINUE_P = 349,              /* CONTINUE_P  */
    CONVERSION_P = 350,            /* CONVERSION_P  */
    COPY = 351,                    /* COPY  */
    COST = 352,                    /* COST  */
    CREATE_P = 353,                /* CREATE_P  */
    CROSS = 354,                   /* CROSS  */
    CSV = 355,                     /* CSV  */
    CUBE = 356,                    /* CUBE  */
    CURRENT_P = 357,               /* CURRENT_P  */
    CURSOR = 358,                  /* CURSOR  */
    CYCLE = 359,                   /* CYCLE  */
    DATA_P = 360,                  /* DATA_P  */
    DATABASE = 361,                /* DATABASE  */
    DAY_P = 362,                   /* DAY_P  */
    DAYS_P = 363,                  /* DAYS_P  */
    DEALLOCATE = 364,              /* DEALLOCATE  */
    DEC = 365,                     /* DEC  */
    DECIMAL_P = 366,               /* DECIMAL_P  */
    DECLARE = 367,                 /* DECLARE  */
    DEFAULT = 368,                 /* DEFAULT  */
    DEFAULTS = 369,                /* DEFAULTS  */
    DEFERRABLE = 370,              /* DEFERRABLE  */
    DEFERRED = 371,                /* DEFERRED  */
    DEFINER = 372,                 /* DEFINER  */
    DELETE_P = 373,                /* DELETE_P  */
    DELIMITER = 374,               /* DELIMITER  */
    DELIMITERS = 375,              /* DELIMITERS  */
    DEPENDS = 376,                 /* DEPENDS  */
    DESC_P = 377,                  /* DESC_P  */
    DESCRIBE = 378,                /* DESCRIBE  */
    DETACH = 379,                  /* DETACH  */
    DICTIONARY = 380,              /* DICTIONARY  */
    DISABLE_P = 381,               /* DISABLE_P  */
    DISCARD = 382,                 /* DISCARD  */
    DISTINCT = 383,                /* DISTINCT  */
    DO = 384,                      /* DO  */
    DOCUMENT_P = 385,              /* DOCUMENT_P  */
    DOMAIN_P = 386,                /* DOMAIN_P  */
    DOUBLE_P = 387,                /* DOUBLE_P  */
    DROP = 388,                    /* DROP  */
    EACH = 389,                    /* EACH  */
    ELSE = 390,                    /* ELSE  */
    ENABLE_P = 391,                /* ENABLE_P  */
    ENCODING = 392,                /* ENCODING  */
    ENCRYPTED = 393,               /* ENCRYPTED  */
    END_P = 394,                   /* END_P  */
    ENUM_P = 395,                  /* ENUM_P  */
    ESCAPE = 396,                  /* ESCAPE  */
    EVENT = 397,                   /* EVENT  */
    EXCEPT = 398,                  /* EXCEPT  */
    EXCLUDE = 399,                 /* EXCLUDE  */
    EXCLUDING = 400,               /* EXCLUDING  */
    EXCLUSIVE = 401,               /* EXCLUSIVE  */
    EXECUTE = 402,                 /* EXECUTE  */
    EXISTS = 403,                  /* EXISTS  */
    EXPLAIN = 404,                 /* EXPLAIN  */
    EXPORT_P = 405,                /* EXPORT_P  */
    EXPORT_STATE = 406,            /* EXPORT_STATE  */
    EXTENSION = 407,               /* EXTENSION  */
    EXTERNAL = 408,                /* EXTERNAL  */
    EXTRACT = 409,                 /* EXTRACT  */
    FALSE_P = 410,                 /* FALSE_P  */
    FAMILY = 411,                  /* FAMILY  */
    FETCH = 412,                   /* FETCH  */
    FILTER = 413,                  /* FILTER  */
    FIRST_P = 414,                 /* FIRST_P  */
    FLOAT_P = 415,                 /* FLOAT_P  */
    FOLLOWING = 416,               /* FOLLOWING  */
    FOR = 417,                     /* FOR  */
    FORCE = 418,                   /* FORCE  */
    FOREIGN = 419,                 /* FOREIGN  */
    FORWARD = 420,                 /* FORWARD  */
    FREEZE = 421,                  /* FREEZE  */
    FROM = 422,                    /* FROM  */
    FULL = 423,                    /* FULL  */
    FUNCTION = 424,                /* FUNCTION  */
    FUNCTIONS = 425,               /* FUNCTIONS  */
    GENERATED = 426,               /* GENERATED  */
    GLOB = 427,                    /* GLOB  */
    GLOBAL = 428,                  /* GLOBAL  */
    GRANT = 429,                   /* GRANT  */
    GRANTED = 430,                 /* GRANTED  */
    GROUP_P = 431,                 /* GROUP_P  */
    GROUPING = 432,                /* GROUPING  */
    GROUPING_ID = 433,             /* GROUPING_ID  */
    GROUPS = 434,                  /* GROUPS  */
    HANDLER = 435,                 /* HANDLER  */
    HAVING = 436,                  /* HAVING  */
    HEADER_P = 437,                /* HEADER_P  */
    HOLD = 438,                    /* HOLD  */
    HOUR_P = 439,                  /* HOUR_P  */
    HOURS_P = 440,                 /* HOURS_P  */
    IDENTITY_P = 441,              /* IDENTITY_P  */
    IF_P = 442,                    /* IF_P  */
    IGNORE_P = 443,                /* IGNORE_P  */
    ILIKE = 444,                   /* ILIKE  */
    IMMEDIATE = 445,               /* IMMEDIATE  */
    IMMUTABLE = 446,               /* IMMUTABLE  */
    IMPLICIT_P = 447,              /* IMPLICIT_P  */
    IMPORT_P = 448,                /* IMPORT_P  */
    IN_P = 449,                    /* IN_P  */
    INCLUDE_P = 450,               /* INCLUDE_P  */
    INCLUDING = 451,               /* INCLUDING  */
    INCREMENT = 452,               /* INCREMENT  */
    INDEX = 453,                   /* INDEX  */
    INDEXES = 454,                 /* INDEXES  */
    INHERIT = 455,                 /* INHERIT  */
    INHERITS = 456,                /* INHERITS  */
    INITIALLY = 457,               /* INITIALLY  */
    INLINE_P = 458,                /* INLINE_P  */
    INNER_P = 459,                 /* INNER_P  */
    INOUT = 460,                   /* INOUT  */
    INPUT_P = 461,                 /* INPUT_P  */
    INSENSITIVE = 462,             /* INSENSITIVE  */
    INSERT = 463,                  /* INSERT  */
    INSTALL = 464,                 /* INSTALL  */
    INSTEAD = 465,                 /* INSTEAD  */
    INT_P = 466,                   /* INT_P  */
    INTEGER = 467,                 /* INTEGER  */
    INTERSECT = 468,               /* INTERSECT  */
    INTERVAL = 469,                /* INTERVAL  */
    INTO = 470,                    /* INTO  */
    INVOKER = 471,                 /* INVOKER  */
    IS = 472,                      /* IS  */
    ISNULL = 473,                  /* ISNULL  */
    ISOLATION = 474,               /* ISOLATION  */
    JOIN = 475,                    /* JOIN  */
    JSON = 476,                    /* JSON  */
    KEY = 477,                     /* KEY  */
    LABEL = 478,                   /* LABEL  */
    LANGUAGE = 479,                /* LANGUAGE  */
    LARGE_P = 480,                 /* LARGE_P  */
    LAST_P = 481,                  /* LAST_P  */
    LATERAL_P = 482,               /* LATERAL_P  */
    LEADING = 483,                 /* LEADING  */
    LEAKPROOF = 484,               /* LEAKPROOF  */
    LEFT = 485,                    /* LEFT  */
    LEVEL = 486,                   /* LEVEL  */
    LIKE = 487,                    /* LIKE  */
    LIMIT = 488,                   /* LIMIT  */
    LISTEN = 489,                  /* LISTEN  */
    LOAD = 490,                    /* LOAD  */
    LOCAL = 491,                   /* LOCAL  */
    LOCATION = 492,                /* LOCATION  */
    LOCK_P = 493,                  /* LOCK_P  */
    LOCKED = 494,                  /* LOCKED  */
    LOGGED = 495,                  /* LOGGED  */
    MACRO = 496,                   /* MACRO  */
    MAP = 497,                     /* MAP  */
    MAPPING = 498,                 /* MAPPING  */
    MATCH = 499,                   /* MATCH  */
    MATERIALIZED = 500,            /* MATERIALIZED  */
    MAXVALUE = 501,                /* MAXVALUE  */
    METHOD = 502,                  /* METHOD  */
    MICROSECOND_P = 503,           /* MICROSECOND_P  */
    MICROSECONDS_P = 504,          /* MICROSECONDS_P  */
    MILLISECOND_P = 505,           /* MILLISECOND_P  */
    MILLISECONDS_P = 506,          /* MILLISECONDS_P  */
    MINUTE_P = 507,                /* MINUTE_P  */
    MINUTES_P = 508,               /* MINUTES_P  */
    MINVALUE = 509,                /* MINVALUE  */
    MODE = 510,                    /* MODE  */
    MONTH_P = 511,                 /* MONTH_P  */
    MONTHS_P = 512,                /* MONTHS_P  */
    MOVE = 513,                    /* MOVE  */
    NAME_P = 514,                  /* NAME_P  */
    NAMES = 515,                   /* NAMES  */
    NATIONAL = 516,                /* NATIONAL  */
    NATURAL = 517,                 /* NATURAL  */
    NCHAR = 518,                   /* NCHAR  */
    NEW = 519,                     /* NEW  */
    NEXT = 520,                    /* NEXT  */
    NO = 521,                      /* NO  */
    NONE = 522,                    /* NONE  */
    NOT = 523,                     /* NOT  */
    NOTHING = 524,                 /* NOTHING  */
    NOTIFY = 525,                  /* NOTIFY  */
    NOTNULL = 526,                 /* NOTNULL  */
    NOWAIT = 527,                  /* NOWAIT  */
    NULL_P = 528,                  /* NULL_P  */
    NULLIF = 529,                  /* NULLIF  */
    NULLS_P = 530,                 /* NULLS_P  */
    NUMERIC = 531,                 /* NUMERIC  */
    OBJECT_P = 532,                /* OBJECT_P  */
    OF = 533,                      /* OF  */
    OFF = 534,                     /* OFF  */
    OFFSET = 535,                  /* OFFSET  */
    OIDS = 536,                    /* OIDS  */
    OLD = 537,                     /* OLD  */
    ON = 538,                      /* ON  */
    ONLY = 539,                    /* ONLY  */
    OPERATOR = 540,                /* OPERATOR  */
    OPTION = 541,                  /* OPTION  */
    OPTIONS = 542,                 /* OPTIONS  */
    OR = 543,                      /* OR  */
    ORDER = 544,                   /* ORDER  */
    ORDINALITY = 545,              /* ORDINALITY  */
    OTHERS = 546,                  /* OTHERS  */
    OUT_P = 547,                   /* OUT_P  */
    OUTER_P = 548,                 /* OUTER_P  */
    OVER = 549,                    /* OVER  */
    OVERLAPS = 550,                /* OVERLAPS  */
    OVERLAY = 551,                 /* OVERLAY  */
    OVERRIDING = 552,              /* OVERRIDING  */
    OWNED = 553,                   /* OWNED  */
    OWNER = 554,                   /* OWNER  */
    PARALLEL = 555,                /* PARALLEL  */
    PARSER = 556,                  /* PARSER  */
    PARTIAL = 557,                 /* PARTIAL  */
    PARTITION = 558,               /* PARTITION  */
    PASSING = 559,                 /* PASSING  */
    PASSWORD = 560,                /* PASSWORD  */
    PERCENT = 561,                 /* PERCENT  */
    PERMANENT = 562,               /* PERMANENT  */
    PIVOT = 563,                   /* PIVOT  */
    PIVOT_LONGER = 564,            /* PIVOT_LONGER  */
    PIVOT_WIDER = 565,             /* PIVOT_WIDER  */
    PLACING = 566,                 /* PLACING  */
    PLANS = 567,                   /* PLANS  */
    POLICY = 568,                  /* POLICY  */
    POSITION = 569,                /* POSITION  */
    POSITIONAL = 570,              /* POSITIONAL  */
    PRAGMA_P = 571,                /* PRAGMA_P  */
    PRECEDING = 572,               /* PRECEDING  */
    PRECISION = 573,               /* PRECISION  */
    PREPARE = 574,                 /* PREPARE  */
    PREPARED = 575,                /* PREPARED  */
    PRESERVE = 576,                /* PRESERVE  */
    PRIMARY = 577,                 /* PRIMARY  */
    PRIOR = 578,                   /* PRIOR  */
    PRIVILEGES = 579,              /* PRIVILEGES  */
    PROCEDURAL = 580,              /* PROCEDURAL  */
    PROCEDURE = 581,               /* PROCEDURE  */
    PROGRAM = 582,                 /* PROGRAM  */
    PUBLICATION = 583,             /* PUBLICATION  */
    QUALIFY = 584,                 /* QUALIFY  */
    QUOTE = 585,                   /* QUOTE  */
    RANGE = 586,                   /* RANGE  */
    READ_P = 587,                  /* READ_P  */
    REAL = 588,                    /* REAL  */
    REASSIGN = 589,                /* REASSIGN  */
    RECHECK = 590,                 /* RECHECK  */
    RECURSIVE = 591,               /* RECURSIVE  */
    REF = 592,                     /* REF  */
    REFERENCES = 593,              /* REFERENCES  */
    REFERENCING = 594,             /* REFERENCING  */
    REFRESH = 595,                 /* REFRESH  */
    REINDEX = 596,                 /* REINDEX  */
    RELATIVE_P = 597,              /* RELATIVE_P  */
    RELEASE = 598,                 /* RELEASE  */
    RENAME = 599,                  /* RENAME  */
    REPEATABLE = 600,              /* REPEATABLE  */
    REPLACE = 601,                 /* REPLACE  */
    REPLICA = 602,                 /* REPLICA  */
    RESET = 603,                   /* RESET  */
    RESPECT_P = 604,               /* RESPECT_P  */
    RESTART = 605,                 /* RESTART  */
    RESTRICT = 606,                /* RESTRICT  */
    RETURNING = 607,               /* RETURNING  */
    RETURNS = 608,                 /* RETURNS  */
    REVOKE = 609,                  /* REVOKE  */
    RIGHT = 610,                   /* RIGHT  */
    ROLE = 611,                    /* ROLE  */
    ROLLBACK = 612,                /* ROLLBACK  */
    ROLLUP = 613,                  /* ROLLUP  */
    ROW = 614,                     /* ROW  */
    ROWS = 615,                    /* ROWS  */
    RULE = 616,                    /* RULE  */
    SAMPLE = 617,                  /* SAMPLE  */
    SAVEPOINT = 618,               /* SAVEPOINT  */
    SCHEMA = 619,                  /* SCHEMA  */
    SCHEMAS = 620,                 /* SCHEMAS  */
    SCOPE = 621,                   /* SCOPE  */
    SCROLL = 622,                  /* SCROLL  */
    SEARCH = 623,                  /* SEARCH  */
    SECOND_P = 624,                /* SECOND_P  */
    SECONDS_P = 625,               /* SECONDS_P  */
    SECRET = 626,                  /* SECRET  */
    SECURITY = 627,                /* SECURITY  */
    SELECT = 628,                  /* SELECT  */
    SEMI = 629,                    /* SEMI  */
    SEQUENCE = 630,                /* SEQUENCE  */
    SEQUENCES = 631,               /* SEQUENCES  */
    SERIALIZABLE = 632,            /* SERIALIZABLE  */
    SERVER = 633,                  /* SERVER  */
    SESSION = 634,                 /* SESSION  */
    SET = 635,                     /* SET  */
    SETOF = 636,                   /* SETOF  */
    SETS = 637,                    /* SETS  */
    SHARE = 638,                   /* SHARE  */
    SHOW = 639,                    /* SHOW  */
    SIMILAR = 640,                 /* SIMILAR  */
    SIMPLE = 641,                  /* SIMPLE  */
    SKIP = 642,                    /* SKIP  */
    SMALLINT = 643,                /* SMALLINT  */
    SNAPSHOT = 644,                /* SNAPSHOT  */
    SOME = 645,                    /* SOME  */
    SQL_P = 646,                   /* SQL_P  */
    STABLE = 647,                  /* STABLE  */
    STANDALONE_P = 648,            /* STANDALONE_P  */
    START = 649,                   /* START  */
    STATEMENT = 650,               /* STATEMENT  */
    STATISTICS = 651,              /* STATISTICS  */
    STDIN = 652,                   /* STDIN  */
    STDOUT = 653,                  /* STDOUT  */
    STORAGE = 654,                 /* STORAGE  */
    STORED = 655,                  /* STORED  */
    STRICT_P = 656,                /* STRICT_P  */
    STRIP_P = 657,                 /* STRIP_P  */
    STRUCT = 658,                  /* STRUCT  */
    SUBSCRIPTION = 659,            /* SUBSCRIPTION  */
    SUBSTRING = 660,               /* SUBSTRING  */
    SUMMARIZE = 661,               /* SUMMARIZE  */
    SYMMETRIC = 662,               /* SYMMETRIC  */
    SYSID = 663,                   /* SYSID  */
    SYSTEM_P = 664,                /* SYSTEM_P  */
    TABLE = 665,                   /* TABLE  */
    TABLES = 666,                  /* TABLES  */
    TABLESAMPLE = 667,             /* TABLESAMPLE  */
    TABLESPACE = 668,              /* TABLESPACE  */
    TEMP = 669,                    /* TEMP  */
    TEMPLATE = 670,                /* TEMPLATE  */
    TEMPORARY = 671,               /* TEMPORARY  */
    TEXT_P = 672,                  /* TEXT_P  */
    THEN = 673,                    /* THEN  */
    TIES = 674,                    /* TIES  */
    TIME = 675,                    /* TIME  */
    TIMESTAMP = 676,               /* TIMESTAMP  */
    TO = 677,                      /* TO  */
    TRAILING = 678,                /* TRAILING  */
    TRANSACTION = 679,             /* TRANSACTION  */
    TRANSFORM = 680,               /* TRANSFORM  */
    TREAT = 681,                   /* TREAT  */
    TRIGGER = 682,                 /* TRIGGER  */
    TRIM = 683,                    /* TRIM  */
    TRUE_P = 684,                  /* TRUE_P  */
    TRUNCATE = 685,                /* TRUNCATE  */
    TRUSTED = 686,                 /* TRUSTED  */
    TRY_CAST = 687,                /* TRY_CAST  */
    TYPE_P = 688,                  /* TYPE_P  */
    TYPES_P = 689,                 /* TYPES_P  */
    UNBOUNDED = 690,               /* UNBOUNDED  */
    UNCOMMITTED = 691,             /* UNCOMMITTED  */
    UNENCRYPTED = 692,             /* UNENCRYPTED  */
    UNION = 693,                   /* UNION  */
    UNIQUE = 694,                  /* UNIQUE  */
    UNKNOWN = 695,                 /* UNKNOWN  */
    UNLISTEN = 696,                /* UNLISTEN  */
    UNLOGGED = 697,                /* UNLOGGED  */
    UNPIVOT = 698,                 /* UNPIVOT  */
    UNTIL = 699,                   /* UNTIL  */
    UPDATE = 700,                  /* UPDATE  */
    USE_P = 701,                   /* USE_P  */
    USER = 702,                    /* USER  */
    USING = 703,                   /* USING  */
    VACUUM = 704,                  /* VACUUM  */
    VALID = 705,                   /* VALID  */
    VALIDATE = 706,                /* VALIDATE  */
    VALIDATOR = 707,               /* VALIDATOR  */
    VALUE_P = 708,                 /* VALUE_P  */
    VALUES = 709,                  /* VALUES  */
    VARCHAR = 710,                 /* VARCHAR  */
    VARIADIC = 711,                /* VARIADIC  */
    VARYING = 712,                 /* VARYING  */
    VERBOSE = 713,                 /* VERBOSE  */
    VERSION_P = 714,               /* VERSION_P  */
    VIEW = 715,                    /* VIEW  */
    VIEWS = 716,                   /* VIEWS  */
    VIRTUAL = 717,                 /* VIRTUAL  */
    VOLATILE = 718,                /* VOLATILE  */
    WHEN = 719,                    /* WHEN  */
    WHERE = 720,                   /* WHERE  */
    WHITESPACE_P = 721,            /* WHITESPACE_P  */
    WINDOW = 722,                  /* WINDOW  */
    WITH = 723,                    /* WITH  */
    WITHIN = 724,                  /* WITHIN  */
    WITHOUT = 725,                 /* WITHOUT  */
    WORK = 726,                    /* WORK  */
    WRAPPER = 727,                 /* WRAPPER  */
    WRITE_P = 728,                 /* WRITE_P  */
    XML_P = 729,                   /* XML_P  */
    XMLATTRIBUTES = 730,           /* XMLATTRIBUTES  */
    XMLCONCAT = 731,               /* XMLCONCAT  */
    XMLELEMENT = 732,              /* XMLELEMENT  */
    XMLEXISTS = 733,               /* XMLEXISTS  */
    XMLFOREST = 734,               /* XMLFOREST  */
    XMLNAMESPACES = 735,           /* XMLNAMESPACES  */
    XMLPARSE = 736,                /* XMLPARSE  */
    XMLPI = 737,                   /* XMLPI  */
    XMLROOT = 738,                 /* XMLROOT  */
    XMLSERIALIZE = 739,            /* XMLSERIALIZE  */
    XMLTABLE = 740,                /* XMLTABLE  */
    YEAR_P = 741,                  /* YEAR_P  */
    YEARS_P = 742,                 /* YEARS_P  */
    YES_P = 743,                   /* YES_P  */
    ZONE = 744,                    /* ZONE  */
    NOT_LA = 745,                  /* NOT_LA  */
    NULLS_LA = 746,                /* NULLS_LA  */
    WITH_LA = 747,                 /* WITH_LA  */
    POSTFIXOP = 748,               /* POSTFIXOP  */
    UMINUS = 749                   /* UMINUS  */
  };
  typedef enum yytokentype yytoken_kind_t;
#endif
=======
   /* Put the tokens into the symbol table, so that GDB and other debuggers
      know about them.  */
   enum yytokentype {
     IDENT = 258,
     FCONST = 259,
     SCONST = 260,
     BCONST = 261,
     XCONST = 262,
     Op = 263,
     ICONST = 264,
     PARAM = 265,
     TYPECAST = 266,
     DOT_DOT = 267,
     COLON_EQUALS = 268,
     EQUALS_GREATER = 269,
     INTEGER_DIVISION = 270,
     POWER_OF = 271,
     LAMBDA_ARROW = 272,
     DOUBLE_ARROW = 273,
     LESS_EQUALS = 274,
     GREATER_EQUALS = 275,
     NOT_EQUALS = 276,
     ABORT_P = 277,
     ABSOLUTE_P = 278,
     ACCESS = 279,
     ACTION = 280,
     ADD_P = 281,
     ADMIN = 282,
     AFTER = 283,
     AGGREGATE = 284,
     ALL = 285,
     ALSO = 286,
     ALTER = 287,
     ALWAYS = 288,
     ANALYSE = 289,
     ANALYZE = 290,
     AND = 291,
     ANTI = 292,
     ANY = 293,
     ARRAY = 294,
     AS = 295,
     ASC_P = 296,
     ASOF = 297,
     ASSERTION = 298,
     ASSIGNMENT = 299,
     ASYMMETRIC = 300,
     AT = 301,
     ATTACH = 302,
     ATTRIBUTE = 303,
     AUTHORIZATION = 304,
     BACKWARD = 305,
     BEFORE = 306,
     BEGIN_P = 307,
     BETWEEN = 308,
     BIGINT = 309,
     BINARY = 310,
     BIT = 311,
     BOOLEAN_P = 312,
     BOTH = 313,
     BY = 314,
     CACHE = 315,
     CALL_P = 316,
     CALLED = 317,
     CASCADE = 318,
     CASCADED = 319,
     CASE = 320,
     CAST = 321,
     CATALOG_P = 322,
     CENTURIES_P = 323,
     CENTURY_P = 324,
     CHAIN = 325,
     CHAR_P = 326,
     CHARACTER = 327,
     CHARACTERISTICS = 328,
     CHECK_P = 329,
     CHECKPOINT = 330,
     CLASS = 331,
     CLOSE = 332,
     CLUSTER = 333,
     COALESCE = 334,
     COLLATE = 335,
     COLLATION = 336,
     COLUMN = 337,
     COLUMNS = 338,
     COMMENT = 339,
     COMMENTS = 340,
     COMMIT = 341,
     COMMITTED = 342,
     COMPRESSION = 343,
     CONCURRENTLY = 344,
     CONFIGURATION = 345,
     CONFLICT = 346,
     CONNECTION = 347,
     CONSTRAINT = 348,
     CONSTRAINTS = 349,
     CONTENT_P = 350,
     CONTINUE_P = 351,
     CONVERSION_P = 352,
     COPY = 353,
     COST = 354,
     CREATE_P = 355,
     CROSS = 356,
     CSV = 357,
     CUBE = 358,
     CURRENT_P = 359,
     CURSOR = 360,
     CYCLE = 361,
     DATA_P = 362,
     DATABASE = 363,
     DAY_P = 364,
     DAYS_P = 365,
     DEALLOCATE = 366,
     DEC = 367,
     DECADE_P = 368,
     DECADES_P = 369,
     DECIMAL_P = 370,
     DECLARE = 371,
     DEFAULT = 372,
     DEFAULTS = 373,
     DEFERRABLE = 374,
     DEFERRED = 375,
     DEFINER = 376,
     DELETE_P = 377,
     DELIMITER = 378,
     DELIMITERS = 379,
     DEPENDS = 380,
     DESC_P = 381,
     DESCRIBE = 382,
     DETACH = 383,
     DICTIONARY = 384,
     DISABLE_P = 385,
     DISCARD = 386,
     DISTINCT = 387,
     DO = 388,
     DOCUMENT_P = 389,
     DOMAIN_P = 390,
     DOUBLE_P = 391,
     DROP = 392,
     EACH = 393,
     ELSE = 394,
     ENABLE_P = 395,
     ENCODING = 396,
     ENCRYPTED = 397,
     END_P = 398,
     ENUM_P = 399,
     ESCAPE = 400,
     EVENT = 401,
     EXCEPT = 402,
     EXCLUDE = 403,
     EXCLUDING = 404,
     EXCLUSIVE = 405,
     EXECUTE = 406,
     EXISTS = 407,
     EXPLAIN = 408,
     EXPORT_P = 409,
     EXPORT_STATE = 410,
     EXTENSION = 411,
     EXTERNAL = 412,
     EXTRACT = 413,
     FALSE_P = 414,
     FAMILY = 415,
     FETCH = 416,
     FILTER = 417,
     FIRST_P = 418,
     FLOAT_P = 419,
     FOLLOWING = 420,
     FOR = 421,
     FORCE = 422,
     FOREIGN = 423,
     FORWARD = 424,
     FREEZE = 425,
     FROM = 426,
     FULL = 427,
     FUNCTION = 428,
     FUNCTIONS = 429,
     GENERATED = 430,
     GLOB = 431,
     GLOBAL = 432,
     GRANT = 433,
     GRANTED = 434,
     GROUP_P = 435,
     GROUPING = 436,
     GROUPING_ID = 437,
     GROUPS = 438,
     HANDLER = 439,
     HAVING = 440,
     HEADER_P = 441,
     HOLD = 442,
     HOUR_P = 443,
     HOURS_P = 444,
     IDENTITY_P = 445,
     IF_P = 446,
     IGNORE_P = 447,
     ILIKE = 448,
     IMMEDIATE = 449,
     IMMUTABLE = 450,
     IMPLICIT_P = 451,
     IMPORT_P = 452,
     IN_P = 453,
     INCLUDE_P = 454,
     INCLUDING = 455,
     INCREMENT = 456,
     INDEX = 457,
     INDEXES = 458,
     INHERIT = 459,
     INHERITS = 460,
     INITIALLY = 461,
     INLINE_P = 462,
     INNER_P = 463,
     INOUT = 464,
     INPUT_P = 465,
     INSENSITIVE = 466,
     INSERT = 467,
     INSTALL = 468,
     INSTEAD = 469,
     INT_P = 470,
     INTEGER = 471,
     INTERSECT = 472,
     INTERVAL = 473,
     INTO = 474,
     INVOKER = 475,
     IS = 476,
     ISNULL = 477,
     ISOLATION = 478,
     JOIN = 479,
     JSON = 480,
     KEY = 481,
     LABEL = 482,
     LANGUAGE = 483,
     LARGE_P = 484,
     LAST_P = 485,
     LATERAL_P = 486,
     LEADING = 487,
     LEAKPROOF = 488,
     LEFT = 489,
     LEVEL = 490,
     LIKE = 491,
     LIMIT = 492,
     LISTEN = 493,
     LOAD = 494,
     LOCAL = 495,
     LOCATION = 496,
     LOCK_P = 497,
     LOCKED = 498,
     LOGGED = 499,
     MACRO = 500,
     MAP = 501,
     MAPPING = 502,
     MATCH = 503,
     MATERIALIZED = 504,
     MAXVALUE = 505,
     METHOD = 506,
     MICROSECOND_P = 507,
     MICROSECONDS_P = 508,
     MILLENNIA_P = 509,
     MILLENNIUM_P = 510,
     MILLISECOND_P = 511,
     MILLISECONDS_P = 512,
     MINUTE_P = 513,
     MINUTES_P = 514,
     MINVALUE = 515,
     MODE = 516,
     MONTH_P = 517,
     MONTHS_P = 518,
     MOVE = 519,
     NAME_P = 520,
     NAMES = 521,
     NATIONAL = 522,
     NATURAL = 523,
     NCHAR = 524,
     NEW = 525,
     NEXT = 526,
     NO = 527,
     NONE = 528,
     NOT = 529,
     NOTHING = 530,
     NOTIFY = 531,
     NOTNULL = 532,
     NOWAIT = 533,
     NULL_P = 534,
     NULLIF = 535,
     NULLS_P = 536,
     NUMERIC = 537,
     OBJECT_P = 538,
     OF = 539,
     OFF = 540,
     OFFSET = 541,
     OIDS = 542,
     OLD = 543,
     ON = 544,
     ONLY = 545,
     OPERATOR = 546,
     OPTION = 547,
     OPTIONS = 548,
     OR = 549,
     ORDER = 550,
     ORDINALITY = 551,
     OTHERS = 552,
     OUT_P = 553,
     OUTER_P = 554,
     OVER = 555,
     OVERLAPS = 556,
     OVERLAY = 557,
     OVERRIDING = 558,
     OWNED = 559,
     OWNER = 560,
     PARALLEL = 561,
     PARSER = 562,
     PARTIAL = 563,
     PARTITION = 564,
     PASSING = 565,
     PASSWORD = 566,
     PERCENT = 567,
     PIVOT = 568,
     PIVOT_LONGER = 569,
     PIVOT_WIDER = 570,
     PLACING = 571,
     PLANS = 572,
     POLICY = 573,
     POSITION = 574,
     POSITIONAL = 575,
     PRAGMA_P = 576,
     PRECEDING = 577,
     PRECISION = 578,
     PREPARE = 579,
     PREPARED = 580,
     PRESERVE = 581,
     PRIMARY = 582,
     PRIOR = 583,
     PRIVILEGES = 584,
     PROCEDURAL = 585,
     PROCEDURE = 586,
     PROGRAM = 587,
     PUBLICATION = 588,
     QUALIFY = 589,
     QUOTE = 590,
     RANGE = 591,
     READ_P = 592,
     REAL = 593,
     REASSIGN = 594,
     RECHECK = 595,
     RECURSIVE = 596,
     REF = 597,
     REFERENCES = 598,
     REFERENCING = 599,
     REFRESH = 600,
     REINDEX = 601,
     RELATIVE_P = 602,
     RELEASE = 603,
     RENAME = 604,
     REPEATABLE = 605,
     REPLACE = 606,
     REPLICA = 607,
     RESET = 608,
     RESPECT_P = 609,
     RESTART = 610,
     RESTRICT = 611,
     RETURNING = 612,
     RETURNS = 613,
     REVOKE = 614,
     RIGHT = 615,
     ROLE = 616,
     ROLLBACK = 617,
     ROLLUP = 618,
     ROW = 619,
     ROWS = 620,
     RULE = 621,
     SAMPLE = 622,
     SAVEPOINT = 623,
     SCHEMA = 624,
     SCHEMAS = 625,
     SCROLL = 626,
     SEARCH = 627,
     SECOND_P = 628,
     SECONDS_P = 629,
     SECURITY = 630,
     SELECT = 631,
     SEMI = 632,
     SEQUENCE = 633,
     SEQUENCES = 634,
     SERIALIZABLE = 635,
     SERVER = 636,
     SESSION = 637,
     SET = 638,
     SETOF = 639,
     SETS = 640,
     SHARE = 641,
     SHOW = 642,
     SIMILAR = 643,
     SIMPLE = 644,
     SKIP = 645,
     SMALLINT = 646,
     SNAPSHOT = 647,
     SOME = 648,
     SQL_P = 649,
     STABLE = 650,
     STANDALONE_P = 651,
     START = 652,
     STATEMENT = 653,
     STATISTICS = 654,
     STDIN = 655,
     STDOUT = 656,
     STORAGE = 657,
     STORED = 658,
     STRICT_P = 659,
     STRIP_P = 660,
     STRUCT = 661,
     SUBSCRIPTION = 662,
     SUBSTRING = 663,
     SUMMARIZE = 664,
     SYMMETRIC = 665,
     SYSID = 666,
     SYSTEM_P = 667,
     TABLE = 668,
     TABLES = 669,
     TABLESAMPLE = 670,
     TABLESPACE = 671,
     TEMP = 672,
     TEMPLATE = 673,
     TEMPORARY = 674,
     TEXT_P = 675,
     THEN = 676,
     TIES = 677,
     TIME = 678,
     TIMESTAMP = 679,
     TO = 680,
     TRAILING = 681,
     TRANSACTION = 682,
     TRANSFORM = 683,
     TREAT = 684,
     TRIGGER = 685,
     TRIM = 686,
     TRUE_P = 687,
     TRUNCATE = 688,
     TRUSTED = 689,
     TRY_CAST = 690,
     TYPE_P = 691,
     TYPES_P = 692,
     UNBOUNDED = 693,
     UNCOMMITTED = 694,
     UNENCRYPTED = 695,
     UNION = 696,
     UNIQUE = 697,
     UNKNOWN = 698,
     UNLISTEN = 699,
     UNLOGGED = 700,
     UNPIVOT = 701,
     UNTIL = 702,
     UPDATE = 703,
     USE_P = 704,
     USER = 705,
     USING = 706,
     VACUUM = 707,
     VALID = 708,
     VALIDATE = 709,
     VALIDATOR = 710,
     VALUE_P = 711,
     VALUES = 712,
     VARCHAR = 713,
     VARIADIC = 714,
     VARYING = 715,
     VERBOSE = 716,
     VERSION_P = 717,
     VIEW = 718,
     VIEWS = 719,
     VIRTUAL = 720,
     VOLATILE = 721,
     WEEK_P = 722,
     WEEKS_P = 723,
     WHEN = 724,
     WHERE = 725,
     WHITESPACE_P = 726,
     WINDOW = 727,
     WITH = 728,
     WITHIN = 729,
     WITHOUT = 730,
     WORK = 731,
     WRAPPER = 732,
     WRITE_P = 733,
     XML_P = 734,
     XMLATTRIBUTES = 735,
     XMLCONCAT = 736,
     XMLELEMENT = 737,
     XMLEXISTS = 738,
     XMLFOREST = 739,
     XMLNAMESPACES = 740,
     XMLPARSE = 741,
     XMLPI = 742,
     XMLROOT = 743,
     XMLSERIALIZE = 744,
     XMLTABLE = 745,
     YEAR_P = 746,
     YEARS_P = 747,
     YES_P = 748,
     ZONE = 749,
     NOT_LA = 750,
     NULLS_LA = 751,
     WITH_LA = 752,
     POSTFIXOP = 753,
     UMINUS = 754
   };
#endif
/* Tokens.  */
#define IDENT 258
#define FCONST 259
#define SCONST 260
#define BCONST 261
#define XCONST 262
#define Op 263
#define ICONST 264
#define PARAM 265
#define TYPECAST 266
#define DOT_DOT 267
#define COLON_EQUALS 268
#define EQUALS_GREATER 269
#define INTEGER_DIVISION 270
#define POWER_OF 271
#define LAMBDA_ARROW 272
#define DOUBLE_ARROW 273
#define LESS_EQUALS 274
#define GREATER_EQUALS 275
#define NOT_EQUALS 276
#define ABORT_P 277
#define ABSOLUTE_P 278
#define ACCESS 279
#define ACTION 280
#define ADD_P 281
#define ADMIN 282
#define AFTER 283
#define AGGREGATE 284
#define ALL 285
#define ALSO 286
#define ALTER 287
#define ALWAYS 288
#define ANALYSE 289
#define ANALYZE 290
#define AND 291
#define ANTI 292
#define ANY 293
#define ARRAY 294
#define AS 295
#define ASC_P 296
#define ASOF 297
#define ASSERTION 298
#define ASSIGNMENT 299
#define ASYMMETRIC 300
#define AT 301
#define ATTACH 302
#define ATTRIBUTE 303
#define AUTHORIZATION 304
#define BACKWARD 305
#define BEFORE 306
#define BEGIN_P 307
#define BETWEEN 308
#define BIGINT 309
#define BINARY 310
#define BIT 311
#define BOOLEAN_P 312
#define BOTH 313
#define BY 314
#define CACHE 315
#define CALL_P 316
#define CALLED 317
#define CASCADE 318
#define CASCADED 319
#define CASE 320
#define CAST 321
#define CATALOG_P 322
#define CENTURIES_P 323
#define CENTURY_P 324
#define CHAIN 325
#define CHAR_P 326
#define CHARACTER 327
#define CHARACTERISTICS 328
#define CHECK_P 329
#define CHECKPOINT 330
#define CLASS 331
#define CLOSE 332
#define CLUSTER 333
#define COALESCE 334
#define COLLATE 335
#define COLLATION 336
#define COLUMN 337
#define COLUMNS 338
#define COMMENT 339
#define COMMENTS 340
#define COMMIT 341
#define COMMITTED 342
#define COMPRESSION 343
#define CONCURRENTLY 344
#define CONFIGURATION 345
#define CONFLICT 346
#define CONNECTION 347
#define CONSTRAINT 348
#define CONSTRAINTS 349
#define CONTENT_P 350
#define CONTINUE_P 351
#define CONVERSION_P 352
#define COPY 353
#define COST 354
#define CREATE_P 355
#define CROSS 356
#define CSV 357
#define CUBE 358
#define CURRENT_P 359
#define CURSOR 360
#define CYCLE 361
#define DATA_P 362
#define DATABASE 363
#define DAY_P 364
#define DAYS_P 365
#define DEALLOCATE 366
#define DEC 367
#define DECADE_P 368
#define DECADES_P 369
#define DECIMAL_P 370
#define DECLARE 371
#define DEFAULT 372
#define DEFAULTS 373
#define DEFERRABLE 374
#define DEFERRED 375
#define DEFINER 376
#define DELETE_P 377
#define DELIMITER 378
#define DELIMITERS 379
#define DEPENDS 380
#define DESC_P 381
#define DESCRIBE 382
#define DETACH 383
#define DICTIONARY 384
#define DISABLE_P 385
#define DISCARD 386
#define DISTINCT 387
#define DO 388
#define DOCUMENT_P 389
#define DOMAIN_P 390
#define DOUBLE_P 391
#define DROP 392
#define EACH 393
#define ELSE 394
#define ENABLE_P 395
#define ENCODING 396
#define ENCRYPTED 397
#define END_P 398
#define ENUM_P 399
#define ESCAPE 400
#define EVENT 401
#define EXCEPT 402
#define EXCLUDE 403
#define EXCLUDING 404
#define EXCLUSIVE 405
#define EXECUTE 406
#define EXISTS 407
#define EXPLAIN 408
#define EXPORT_P 409
#define EXPORT_STATE 410
#define EXTENSION 411
#define EXTERNAL 412
#define EXTRACT 413
#define FALSE_P 414
#define FAMILY 415
#define FETCH 416
#define FILTER 417
#define FIRST_P 418
#define FLOAT_P 419
#define FOLLOWING 420
#define FOR 421
#define FORCE 422
#define FOREIGN 423
#define FORWARD 424
#define FREEZE 425
#define FROM 426
#define FULL 427
#define FUNCTION 428
#define FUNCTIONS 429
#define GENERATED 430
#define GLOB 431
#define GLOBAL 432
#define GRANT 433
#define GRANTED 434
#define GROUP_P 435
#define GROUPING 436
#define GROUPING_ID 437
#define GROUPS 438
#define HANDLER 439
#define HAVING 440
#define HEADER_P 441
#define HOLD 442
#define HOUR_P 443
#define HOURS_P 444
#define IDENTITY_P 445
#define IF_P 446
#define IGNORE_P 447
#define ILIKE 448
#define IMMEDIATE 449
#define IMMUTABLE 450
#define IMPLICIT_P 451
#define IMPORT_P 452
#define IN_P 453
#define INCLUDE_P 454
#define INCLUDING 455
#define INCREMENT 456
#define INDEX 457
#define INDEXES 458
#define INHERIT 459
#define INHERITS 460
#define INITIALLY 461
#define INLINE_P 462
#define INNER_P 463
#define INOUT 464
#define INPUT_P 465
#define INSENSITIVE 466
#define INSERT 467
#define INSTALL 468
#define INSTEAD 469
#define INT_P 470
#define INTEGER 471
#define INTERSECT 472
#define INTERVAL 473
#define INTO 474
#define INVOKER 475
#define IS 476
#define ISNULL 477
#define ISOLATION 478
#define JOIN 479
#define JSON 480
#define KEY 481
#define LABEL 482
#define LANGUAGE 483
#define LARGE_P 484
#define LAST_P 485
#define LATERAL_P 486
#define LEADING 487
#define LEAKPROOF 488
#define LEFT 489
#define LEVEL 490
#define LIKE 491
#define LIMIT 492
#define LISTEN 493
#define LOAD 494
#define LOCAL 495
#define LOCATION 496
#define LOCK_P 497
#define LOCKED 498
#define LOGGED 499
#define MACRO 500
#define MAP 501
#define MAPPING 502
#define MATCH 503
#define MATERIALIZED 504
#define MAXVALUE 505
#define METHOD 506
#define MICROSECOND_P 507
#define MICROSECONDS_P 508
#define MILLENNIA_P 509
#define MILLENNIUM_P 510
#define MILLISECOND_P 511
#define MILLISECONDS_P 512
#define MINUTE_P 513
#define MINUTES_P 514
#define MINVALUE 515
#define MODE 516
#define MONTH_P 517
#define MONTHS_P 518
#define MOVE 519
#define NAME_P 520
#define NAMES 521
#define NATIONAL 522
#define NATURAL 523
#define NCHAR 524
#define NEW 525
#define NEXT 526
#define NO 527
#define NONE 528
#define NOT 529
#define NOTHING 530
#define NOTIFY 531
#define NOTNULL 532
#define NOWAIT 533
#define NULL_P 534
#define NULLIF 535
#define NULLS_P 536
#define NUMERIC 537
#define OBJECT_P 538
#define OF 539
#define OFF 540
#define OFFSET 541
#define OIDS 542
#define OLD 543
#define ON 544
#define ONLY 545
#define OPERATOR 546
#define OPTION 547
#define OPTIONS 548
#define OR 549
#define ORDER 550
#define ORDINALITY 551
#define OTHERS 552
#define OUT_P 553
#define OUTER_P 554
#define OVER 555
#define OVERLAPS 556
#define OVERLAY 557
#define OVERRIDING 558
#define OWNED 559
#define OWNER 560
#define PARALLEL 561
#define PARSER 562
#define PARTIAL 563
#define PARTITION 564
#define PASSING 565
#define PASSWORD 566
#define PERCENT 567
#define PIVOT 568
#define PIVOT_LONGER 569
#define PIVOT_WIDER 570
#define PLACING 571
#define PLANS 572
#define POLICY 573
#define POSITION 574
#define POSITIONAL 575
#define PRAGMA_P 576
#define PRECEDING 577
#define PRECISION 578
#define PREPARE 579
#define PREPARED 580
#define PRESERVE 581
#define PRIMARY 582
#define PRIOR 583
#define PRIVILEGES 584
#define PROCEDURAL 585
#define PROCEDURE 586
#define PROGRAM 587
#define PUBLICATION 588
#define QUALIFY 589
#define QUOTE 590
#define RANGE 591
#define READ_P 592
#define REAL 593
#define REASSIGN 594
#define RECHECK 595
#define RECURSIVE 596
#define REF 597
#define REFERENCES 598
#define REFERENCING 599
#define REFRESH 600
#define REINDEX 601
#define RELATIVE_P 602
#define RELEASE 603
#define RENAME 604
#define REPEATABLE 605
#define REPLACE 606
#define REPLICA 607
#define RESET 608
#define RESPECT_P 609
#define RESTART 610
#define RESTRICT 611
#define RETURNING 612
#define RETURNS 613
#define REVOKE 614
#define RIGHT 615
#define ROLE 616
#define ROLLBACK 617
#define ROLLUP 618
#define ROW 619
#define ROWS 620
#define RULE 621
#define SAMPLE 622
#define SAVEPOINT 623
#define SCHEMA 624
#define SCHEMAS 625
#define SCROLL 626
#define SEARCH 627
#define SECOND_P 628
#define SECONDS_P 629
#define SECURITY 630
#define SELECT 631
#define SEMI 632
#define SEQUENCE 633
#define SEQUENCES 634
#define SERIALIZABLE 635
#define SERVER 636
#define SESSION 637
#define SET 638
#define SETOF 639
#define SETS 640
#define SHARE 641
#define SHOW 642
#define SIMILAR 643
#define SIMPLE 644
#define SKIP 645
#define SMALLINT 646
#define SNAPSHOT 647
#define SOME 648
#define SQL_P 649
#define STABLE 650
#define STANDALONE_P 651
#define START 652
#define STATEMENT 653
#define STATISTICS 654
#define STDIN 655
#define STDOUT 656
#define STORAGE 657
#define STORED 658
#define STRICT_P 659
#define STRIP_P 660
#define STRUCT 661
#define SUBSCRIPTION 662
#define SUBSTRING 663
#define SUMMARIZE 664
#define SYMMETRIC 665
#define SYSID 666
#define SYSTEM_P 667
#define TABLE 668
#define TABLES 669
#define TABLESAMPLE 670
#define TABLESPACE 671
#define TEMP 672
#define TEMPLATE 673
#define TEMPORARY 674
#define TEXT_P 675
#define THEN 676
#define TIES 677
#define TIME 678
#define TIMESTAMP 679
#define TO 680
#define TRAILING 681
#define TRANSACTION 682
#define TRANSFORM 683
#define TREAT 684
#define TRIGGER 685
#define TRIM 686
#define TRUE_P 687
#define TRUNCATE 688
#define TRUSTED 689
#define TRY_CAST 690
#define TYPE_P 691
#define TYPES_P 692
#define UNBOUNDED 693
#define UNCOMMITTED 694
#define UNENCRYPTED 695
#define UNION 696
#define UNIQUE 697
#define UNKNOWN 698
#define UNLISTEN 699
#define UNLOGGED 700
#define UNPIVOT 701
#define UNTIL 702
#define UPDATE 703
#define USE_P 704
#define USER 705
#define USING 706
#define VACUUM 707
#define VALID 708
#define VALIDATE 709
#define VALIDATOR 710
#define VALUE_P 711
#define VALUES 712
#define VARCHAR 713
#define VARIADIC 714
#define VARYING 715
#define VERBOSE 716
#define VERSION_P 717
#define VIEW 718
#define VIEWS 719
#define VIRTUAL 720
#define VOLATILE 721
#define WEEK_P 722
#define WEEKS_P 723
#define WHEN 724
#define WHERE 725
#define WHITESPACE_P 726
#define WINDOW 727
#define WITH 728
#define WITHIN 729
#define WITHOUT 730
#define WORK 731
#define WRAPPER 732
#define WRITE_P 733
#define XML_P 734
#define XMLATTRIBUTES 735
#define XMLCONCAT 736
#define XMLELEMENT 737
#define XMLEXISTS 738
#define XMLFOREST 739
#define XMLNAMESPACES 740
#define XMLPARSE 741
#define XMLPI 742
#define XMLROOT 743
#define XMLSERIALIZE 744
#define XMLTABLE 745
#define YEAR_P 746
#define YEARS_P 747
#define YES_P 748
#define ZONE 749
#define NOT_LA 750
#define NULLS_LA 751
#define WITH_LA 752
#define POSTFIXOP 753
#define UMINUS 754



>>>>>>> 9c91b3a3

/* Value type.  */
#if ! defined YYSTYPE && ! defined YYSTYPE_IS_DECLARED
union YYSTYPE
{
#line 14 "third_party/libpg_query/grammar/grammar.y"

	core_YYSTYPE		core_yystype;
	/* these fields must match core_YYSTYPE: */
	int					ival;
	char				*str;
	const char			*keyword;
	const char          *conststr;

	char				chr;
	bool				boolean;
	PGJoinType			jtype;
	PGDropBehavior		dbehavior;
	PGOnCommitAction		oncommit;
	PGOnCreateConflict		oncreateconflict;
	PGList				*list;
	PGNode				*node;
	PGValue				*value;
	PGObjectType			objtype;
	PGTypeName			*typnam;
	PGObjectWithArgs		*objwithargs;
	PGDefElem				*defelt;
	PGSortBy				*sortby;
	PGWindowDef			*windef;
	PGJoinExpr			*jexpr;
	PGIndexElem			*ielem;
	PGAlias				*alias;
	PGRangeVar			*range;
	PGIntoClause			*into;
	PGCTEMaterialize			ctematerialize;
	PGWithClause			*with;
	PGInferClause			*infer;
	PGOnConflictClause	*onconflict;
	PGOnConflictActionAlias onconflictshorthand;
	PGAIndices			*aind;
	PGResTarget			*target;
	PGInsertStmt			*istmt;
	PGVariableSetStmt		*vsetstmt;
	PGOverridingKind       override;
	PGSortByDir            sortorder;
	PGSortByNulls          nullorder;
	PGConstrType           constr;
	PGLockClauseStrength lockstrength;
	PGLockWaitPolicy lockwaitpolicy;
	PGSubLinkType subquerytype;
	PGViewCheckOption viewcheckoption;
	PGInsertColumnOrder bynameorposition;
<<<<<<< HEAD
=======
}
/* Line 1529 of yacc.c.  */
#line 1095 "third_party/libpg_query/grammar/grammar_out.hpp"
	YYSTYPE;
# define yystype YYSTYPE /* obsolescent; will be withdrawn */
# define YYSTYPE_IS_DECLARED 1
# define YYSTYPE_IS_TRIVIAL 1
#endif
>>>>>>> 9c91b3a3

#line 606 "third_party/libpg_query/grammar/grammar_out.hpp"

};
typedef union YYSTYPE YYSTYPE;
# define YYSTYPE_IS_TRIVIAL 1
# define YYSTYPE_IS_DECLARED 1
#endif

/* Location type.  */
#if ! defined YYLTYPE && ! defined YYLTYPE_IS_DECLARED
typedef struct YYLTYPE YYLTYPE;
struct YYLTYPE
{
  int first_line;
  int first_column;
  int last_line;
  int last_column;
};
# define YYLTYPE_IS_DECLARED 1
# define YYLTYPE_IS_TRIVIAL 1
#endif




int base_yyparse (core_yyscan_t yyscanner);


#endif /* !YY_BASE_YY_THIRD_PARTY_LIBPG_QUERY_GRAMMAR_GRAMMAR_OUT_HPP_INCLUDED  */<|MERGE_RESOLUTION|>--- conflicted
+++ resolved
@@ -48,7 +48,6 @@
 /* Token kinds.  */
 #ifndef YYTOKENTYPE
 # define YYTOKENTYPE
-<<<<<<< HEAD
   enum yytokentype
   {
     YYEMPTY = -2,
@@ -120,1441 +119,444 @@
     CASE = 320,                    /* CASE  */
     CAST = 321,                    /* CAST  */
     CATALOG_P = 322,               /* CATALOG_P  */
-    CHAIN = 323,                   /* CHAIN  */
-    CHAR_P = 324,                  /* CHAR_P  */
-    CHARACTER = 325,               /* CHARACTER  */
-    CHARACTERISTICS = 326,         /* CHARACTERISTICS  */
-    CHECK_P = 327,                 /* CHECK_P  */
-    CHECKPOINT = 328,              /* CHECKPOINT  */
-    CLASS = 329,                   /* CLASS  */
-    CLOSE = 330,                   /* CLOSE  */
-    CLUSTER = 331,                 /* CLUSTER  */
-    COALESCE = 332,                /* COALESCE  */
-    COLLATE = 333,                 /* COLLATE  */
-    COLLATION = 334,               /* COLLATION  */
-    COLUMN = 335,                  /* COLUMN  */
-    COLUMNS = 336,                 /* COLUMNS  */
-    COMMENT = 337,                 /* COMMENT  */
-    COMMENTS = 338,                /* COMMENTS  */
-    COMMIT = 339,                  /* COMMIT  */
-    COMMITTED = 340,               /* COMMITTED  */
-    COMPRESSION = 341,             /* COMPRESSION  */
-    CONCURRENTLY = 342,            /* CONCURRENTLY  */
-    CONFIGURATION = 343,           /* CONFIGURATION  */
-    CONFLICT = 344,                /* CONFLICT  */
-    CONNECTION = 345,              /* CONNECTION  */
-    CONSTRAINT = 346,              /* CONSTRAINT  */
-    CONSTRAINTS = 347,             /* CONSTRAINTS  */
-    CONTENT_P = 348,               /* CONTENT_P  */
-    CONTINUE_P = 349,              /* CONTINUE_P  */
-    CONVERSION_P = 350,            /* CONVERSION_P  */
-    COPY = 351,                    /* COPY  */
-    COST = 352,                    /* COST  */
-    CREATE_P = 353,                /* CREATE_P  */
-    CROSS = 354,                   /* CROSS  */
-    CSV = 355,                     /* CSV  */
-    CUBE = 356,                    /* CUBE  */
-    CURRENT_P = 357,               /* CURRENT_P  */
-    CURSOR = 358,                  /* CURSOR  */
-    CYCLE = 359,                   /* CYCLE  */
-    DATA_P = 360,                  /* DATA_P  */
-    DATABASE = 361,                /* DATABASE  */
-    DAY_P = 362,                   /* DAY_P  */
-    DAYS_P = 363,                  /* DAYS_P  */
-    DEALLOCATE = 364,              /* DEALLOCATE  */
-    DEC = 365,                     /* DEC  */
-    DECIMAL_P = 366,               /* DECIMAL_P  */
-    DECLARE = 367,                 /* DECLARE  */
-    DEFAULT = 368,                 /* DEFAULT  */
-    DEFAULTS = 369,                /* DEFAULTS  */
-    DEFERRABLE = 370,              /* DEFERRABLE  */
-    DEFERRED = 371,                /* DEFERRED  */
-    DEFINER = 372,                 /* DEFINER  */
-    DELETE_P = 373,                /* DELETE_P  */
-    DELIMITER = 374,               /* DELIMITER  */
-    DELIMITERS = 375,              /* DELIMITERS  */
-    DEPENDS = 376,                 /* DEPENDS  */
-    DESC_P = 377,                  /* DESC_P  */
-    DESCRIBE = 378,                /* DESCRIBE  */
-    DETACH = 379,                  /* DETACH  */
-    DICTIONARY = 380,              /* DICTIONARY  */
-    DISABLE_P = 381,               /* DISABLE_P  */
-    DISCARD = 382,                 /* DISCARD  */
-    DISTINCT = 383,                /* DISTINCT  */
-    DO = 384,                      /* DO  */
-    DOCUMENT_P = 385,              /* DOCUMENT_P  */
-    DOMAIN_P = 386,                /* DOMAIN_P  */
-    DOUBLE_P = 387,                /* DOUBLE_P  */
-    DROP = 388,                    /* DROP  */
-    EACH = 389,                    /* EACH  */
-    ELSE = 390,                    /* ELSE  */
-    ENABLE_P = 391,                /* ENABLE_P  */
-    ENCODING = 392,                /* ENCODING  */
-    ENCRYPTED = 393,               /* ENCRYPTED  */
-    END_P = 394,                   /* END_P  */
-    ENUM_P = 395,                  /* ENUM_P  */
-    ESCAPE = 396,                  /* ESCAPE  */
-    EVENT = 397,                   /* EVENT  */
-    EXCEPT = 398,                  /* EXCEPT  */
-    EXCLUDE = 399,                 /* EXCLUDE  */
-    EXCLUDING = 400,               /* EXCLUDING  */
-    EXCLUSIVE = 401,               /* EXCLUSIVE  */
-    EXECUTE = 402,                 /* EXECUTE  */
-    EXISTS = 403,                  /* EXISTS  */
-    EXPLAIN = 404,                 /* EXPLAIN  */
-    EXPORT_P = 405,                /* EXPORT_P  */
-    EXPORT_STATE = 406,            /* EXPORT_STATE  */
-    EXTENSION = 407,               /* EXTENSION  */
-    EXTERNAL = 408,                /* EXTERNAL  */
-    EXTRACT = 409,                 /* EXTRACT  */
-    FALSE_P = 410,                 /* FALSE_P  */
-    FAMILY = 411,                  /* FAMILY  */
-    FETCH = 412,                   /* FETCH  */
-    FILTER = 413,                  /* FILTER  */
-    FIRST_P = 414,                 /* FIRST_P  */
-    FLOAT_P = 415,                 /* FLOAT_P  */
-    FOLLOWING = 416,               /* FOLLOWING  */
-    FOR = 417,                     /* FOR  */
-    FORCE = 418,                   /* FORCE  */
-    FOREIGN = 419,                 /* FOREIGN  */
-    FORWARD = 420,                 /* FORWARD  */
-    FREEZE = 421,                  /* FREEZE  */
-    FROM = 422,                    /* FROM  */
-    FULL = 423,                    /* FULL  */
-    FUNCTION = 424,                /* FUNCTION  */
-    FUNCTIONS = 425,               /* FUNCTIONS  */
-    GENERATED = 426,               /* GENERATED  */
-    GLOB = 427,                    /* GLOB  */
-    GLOBAL = 428,                  /* GLOBAL  */
-    GRANT = 429,                   /* GRANT  */
-    GRANTED = 430,                 /* GRANTED  */
-    GROUP_P = 431,                 /* GROUP_P  */
-    GROUPING = 432,                /* GROUPING  */
-    GROUPING_ID = 433,             /* GROUPING_ID  */
-    GROUPS = 434,                  /* GROUPS  */
-    HANDLER = 435,                 /* HANDLER  */
-    HAVING = 436,                  /* HAVING  */
-    HEADER_P = 437,                /* HEADER_P  */
-    HOLD = 438,                    /* HOLD  */
-    HOUR_P = 439,                  /* HOUR_P  */
-    HOURS_P = 440,                 /* HOURS_P  */
-    IDENTITY_P = 441,              /* IDENTITY_P  */
-    IF_P = 442,                    /* IF_P  */
-    IGNORE_P = 443,                /* IGNORE_P  */
-    ILIKE = 444,                   /* ILIKE  */
-    IMMEDIATE = 445,               /* IMMEDIATE  */
-    IMMUTABLE = 446,               /* IMMUTABLE  */
-    IMPLICIT_P = 447,              /* IMPLICIT_P  */
-    IMPORT_P = 448,                /* IMPORT_P  */
-    IN_P = 449,                    /* IN_P  */
-    INCLUDE_P = 450,               /* INCLUDE_P  */
-    INCLUDING = 451,               /* INCLUDING  */
-    INCREMENT = 452,               /* INCREMENT  */
-    INDEX = 453,                   /* INDEX  */
-    INDEXES = 454,                 /* INDEXES  */
-    INHERIT = 455,                 /* INHERIT  */
-    INHERITS = 456,                /* INHERITS  */
-    INITIALLY = 457,               /* INITIALLY  */
-    INLINE_P = 458,                /* INLINE_P  */
-    INNER_P = 459,                 /* INNER_P  */
-    INOUT = 460,                   /* INOUT  */
-    INPUT_P = 461,                 /* INPUT_P  */
-    INSENSITIVE = 462,             /* INSENSITIVE  */
-    INSERT = 463,                  /* INSERT  */
-    INSTALL = 464,                 /* INSTALL  */
-    INSTEAD = 465,                 /* INSTEAD  */
-    INT_P = 466,                   /* INT_P  */
-    INTEGER = 467,                 /* INTEGER  */
-    INTERSECT = 468,               /* INTERSECT  */
-    INTERVAL = 469,                /* INTERVAL  */
-    INTO = 470,                    /* INTO  */
-    INVOKER = 471,                 /* INVOKER  */
-    IS = 472,                      /* IS  */
-    ISNULL = 473,                  /* ISNULL  */
-    ISOLATION = 474,               /* ISOLATION  */
-    JOIN = 475,                    /* JOIN  */
-    JSON = 476,                    /* JSON  */
-    KEY = 477,                     /* KEY  */
-    LABEL = 478,                   /* LABEL  */
-    LANGUAGE = 479,                /* LANGUAGE  */
-    LARGE_P = 480,                 /* LARGE_P  */
-    LAST_P = 481,                  /* LAST_P  */
-    LATERAL_P = 482,               /* LATERAL_P  */
-    LEADING = 483,                 /* LEADING  */
-    LEAKPROOF = 484,               /* LEAKPROOF  */
-    LEFT = 485,                    /* LEFT  */
-    LEVEL = 486,                   /* LEVEL  */
-    LIKE = 487,                    /* LIKE  */
-    LIMIT = 488,                   /* LIMIT  */
-    LISTEN = 489,                  /* LISTEN  */
-    LOAD = 490,                    /* LOAD  */
-    LOCAL = 491,                   /* LOCAL  */
-    LOCATION = 492,                /* LOCATION  */
-    LOCK_P = 493,                  /* LOCK_P  */
-    LOCKED = 494,                  /* LOCKED  */
-    LOGGED = 495,                  /* LOGGED  */
-    MACRO = 496,                   /* MACRO  */
-    MAP = 497,                     /* MAP  */
-    MAPPING = 498,                 /* MAPPING  */
-    MATCH = 499,                   /* MATCH  */
-    MATERIALIZED = 500,            /* MATERIALIZED  */
-    MAXVALUE = 501,                /* MAXVALUE  */
-    METHOD = 502,                  /* METHOD  */
-    MICROSECOND_P = 503,           /* MICROSECOND_P  */
-    MICROSECONDS_P = 504,          /* MICROSECONDS_P  */
-    MILLISECOND_P = 505,           /* MILLISECOND_P  */
-    MILLISECONDS_P = 506,          /* MILLISECONDS_P  */
-    MINUTE_P = 507,                /* MINUTE_P  */
-    MINUTES_P = 508,               /* MINUTES_P  */
-    MINVALUE = 509,                /* MINVALUE  */
-    MODE = 510,                    /* MODE  */
-    MONTH_P = 511,                 /* MONTH_P  */
-    MONTHS_P = 512,                /* MONTHS_P  */
-    MOVE = 513,                    /* MOVE  */
-    NAME_P = 514,                  /* NAME_P  */
-    NAMES = 515,                   /* NAMES  */
-    NATIONAL = 516,                /* NATIONAL  */
-    NATURAL = 517,                 /* NATURAL  */
-    NCHAR = 518,                   /* NCHAR  */
-    NEW = 519,                     /* NEW  */
-    NEXT = 520,                    /* NEXT  */
-    NO = 521,                      /* NO  */
-    NONE = 522,                    /* NONE  */
-    NOT = 523,                     /* NOT  */
-    NOTHING = 524,                 /* NOTHING  */
-    NOTIFY = 525,                  /* NOTIFY  */
-    NOTNULL = 526,                 /* NOTNULL  */
-    NOWAIT = 527,                  /* NOWAIT  */
-    NULL_P = 528,                  /* NULL_P  */
-    NULLIF = 529,                  /* NULLIF  */
-    NULLS_P = 530,                 /* NULLS_P  */
-    NUMERIC = 531,                 /* NUMERIC  */
-    OBJECT_P = 532,                /* OBJECT_P  */
-    OF = 533,                      /* OF  */
-    OFF = 534,                     /* OFF  */
-    OFFSET = 535,                  /* OFFSET  */
-    OIDS = 536,                    /* OIDS  */
-    OLD = 537,                     /* OLD  */
-    ON = 538,                      /* ON  */
-    ONLY = 539,                    /* ONLY  */
-    OPERATOR = 540,                /* OPERATOR  */
-    OPTION = 541,                  /* OPTION  */
-    OPTIONS = 542,                 /* OPTIONS  */
-    OR = 543,                      /* OR  */
-    ORDER = 544,                   /* ORDER  */
-    ORDINALITY = 545,              /* ORDINALITY  */
-    OTHERS = 546,                  /* OTHERS  */
-    OUT_P = 547,                   /* OUT_P  */
-    OUTER_P = 548,                 /* OUTER_P  */
-    OVER = 549,                    /* OVER  */
-    OVERLAPS = 550,                /* OVERLAPS  */
-    OVERLAY = 551,                 /* OVERLAY  */
-    OVERRIDING = 552,              /* OVERRIDING  */
-    OWNED = 553,                   /* OWNED  */
-    OWNER = 554,                   /* OWNER  */
-    PARALLEL = 555,                /* PARALLEL  */
-    PARSER = 556,                  /* PARSER  */
-    PARTIAL = 557,                 /* PARTIAL  */
-    PARTITION = 558,               /* PARTITION  */
-    PASSING = 559,                 /* PASSING  */
-    PASSWORD = 560,                /* PASSWORD  */
-    PERCENT = 561,                 /* PERCENT  */
-    PERMANENT = 562,               /* PERMANENT  */
-    PIVOT = 563,                   /* PIVOT  */
-    PIVOT_LONGER = 564,            /* PIVOT_LONGER  */
-    PIVOT_WIDER = 565,             /* PIVOT_WIDER  */
-    PLACING = 566,                 /* PLACING  */
-    PLANS = 567,                   /* PLANS  */
-    POLICY = 568,                  /* POLICY  */
-    POSITION = 569,                /* POSITION  */
-    POSITIONAL = 570,              /* POSITIONAL  */
-    PRAGMA_P = 571,                /* PRAGMA_P  */
-    PRECEDING = 572,               /* PRECEDING  */
-    PRECISION = 573,               /* PRECISION  */
-    PREPARE = 574,                 /* PREPARE  */
-    PREPARED = 575,                /* PREPARED  */
-    PRESERVE = 576,                /* PRESERVE  */
-    PRIMARY = 577,                 /* PRIMARY  */
-    PRIOR = 578,                   /* PRIOR  */
-    PRIVILEGES = 579,              /* PRIVILEGES  */
-    PROCEDURAL = 580,              /* PROCEDURAL  */
-    PROCEDURE = 581,               /* PROCEDURE  */
-    PROGRAM = 582,                 /* PROGRAM  */
-    PUBLICATION = 583,             /* PUBLICATION  */
-    QUALIFY = 584,                 /* QUALIFY  */
-    QUOTE = 585,                   /* QUOTE  */
-    RANGE = 586,                   /* RANGE  */
-    READ_P = 587,                  /* READ_P  */
-    REAL = 588,                    /* REAL  */
-    REASSIGN = 589,                /* REASSIGN  */
-    RECHECK = 590,                 /* RECHECK  */
-    RECURSIVE = 591,               /* RECURSIVE  */
-    REF = 592,                     /* REF  */
-    REFERENCES = 593,              /* REFERENCES  */
-    REFERENCING = 594,             /* REFERENCING  */
-    REFRESH = 595,                 /* REFRESH  */
-    REINDEX = 596,                 /* REINDEX  */
-    RELATIVE_P = 597,              /* RELATIVE_P  */
-    RELEASE = 598,                 /* RELEASE  */
-    RENAME = 599,                  /* RENAME  */
-    REPEATABLE = 600,              /* REPEATABLE  */
-    REPLACE = 601,                 /* REPLACE  */
-    REPLICA = 602,                 /* REPLICA  */
-    RESET = 603,                   /* RESET  */
-    RESPECT_P = 604,               /* RESPECT_P  */
-    RESTART = 605,                 /* RESTART  */
-    RESTRICT = 606,                /* RESTRICT  */
-    RETURNING = 607,               /* RETURNING  */
-    RETURNS = 608,                 /* RETURNS  */
-    REVOKE = 609,                  /* REVOKE  */
-    RIGHT = 610,                   /* RIGHT  */
-    ROLE = 611,                    /* ROLE  */
-    ROLLBACK = 612,                /* ROLLBACK  */
-    ROLLUP = 613,                  /* ROLLUP  */
-    ROW = 614,                     /* ROW  */
-    ROWS = 615,                    /* ROWS  */
-    RULE = 616,                    /* RULE  */
-    SAMPLE = 617,                  /* SAMPLE  */
-    SAVEPOINT = 618,               /* SAVEPOINT  */
-    SCHEMA = 619,                  /* SCHEMA  */
-    SCHEMAS = 620,                 /* SCHEMAS  */
-    SCOPE = 621,                   /* SCOPE  */
-    SCROLL = 622,                  /* SCROLL  */
-    SEARCH = 623,                  /* SEARCH  */
-    SECOND_P = 624,                /* SECOND_P  */
-    SECONDS_P = 625,               /* SECONDS_P  */
-    SECRET = 626,                  /* SECRET  */
-    SECURITY = 627,                /* SECURITY  */
-    SELECT = 628,                  /* SELECT  */
-    SEMI = 629,                    /* SEMI  */
-    SEQUENCE = 630,                /* SEQUENCE  */
-    SEQUENCES = 631,               /* SEQUENCES  */
-    SERIALIZABLE = 632,            /* SERIALIZABLE  */
-    SERVER = 633,                  /* SERVER  */
-    SESSION = 634,                 /* SESSION  */
-    SET = 635,                     /* SET  */
-    SETOF = 636,                   /* SETOF  */
-    SETS = 637,                    /* SETS  */
-    SHARE = 638,                   /* SHARE  */
-    SHOW = 639,                    /* SHOW  */
-    SIMILAR = 640,                 /* SIMILAR  */
-    SIMPLE = 641,                  /* SIMPLE  */
-    SKIP = 642,                    /* SKIP  */
-    SMALLINT = 643,                /* SMALLINT  */
-    SNAPSHOT = 644,                /* SNAPSHOT  */
-    SOME = 645,                    /* SOME  */
-    SQL_P = 646,                   /* SQL_P  */
-    STABLE = 647,                  /* STABLE  */
-    STANDALONE_P = 648,            /* STANDALONE_P  */
-    START = 649,                   /* START  */
-    STATEMENT = 650,               /* STATEMENT  */
-    STATISTICS = 651,              /* STATISTICS  */
-    STDIN = 652,                   /* STDIN  */
-    STDOUT = 653,                  /* STDOUT  */
-    STORAGE = 654,                 /* STORAGE  */
-    STORED = 655,                  /* STORED  */
-    STRICT_P = 656,                /* STRICT_P  */
-    STRIP_P = 657,                 /* STRIP_P  */
-    STRUCT = 658,                  /* STRUCT  */
-    SUBSCRIPTION = 659,            /* SUBSCRIPTION  */
-    SUBSTRING = 660,               /* SUBSTRING  */
-    SUMMARIZE = 661,               /* SUMMARIZE  */
-    SYMMETRIC = 662,               /* SYMMETRIC  */
-    SYSID = 663,                   /* SYSID  */
-    SYSTEM_P = 664,                /* SYSTEM_P  */
-    TABLE = 665,                   /* TABLE  */
-    TABLES = 666,                  /* TABLES  */
-    TABLESAMPLE = 667,             /* TABLESAMPLE  */
-    TABLESPACE = 668,              /* TABLESPACE  */
-    TEMP = 669,                    /* TEMP  */
-    TEMPLATE = 670,                /* TEMPLATE  */
-    TEMPORARY = 671,               /* TEMPORARY  */
-    TEXT_P = 672,                  /* TEXT_P  */
-    THEN = 673,                    /* THEN  */
-    TIES = 674,                    /* TIES  */
-    TIME = 675,                    /* TIME  */
-    TIMESTAMP = 676,               /* TIMESTAMP  */
-    TO = 677,                      /* TO  */
-    TRAILING = 678,                /* TRAILING  */
-    TRANSACTION = 679,             /* TRANSACTION  */
-    TRANSFORM = 680,               /* TRANSFORM  */
-    TREAT = 681,                   /* TREAT  */
-    TRIGGER = 682,                 /* TRIGGER  */
-    TRIM = 683,                    /* TRIM  */
-    TRUE_P = 684,                  /* TRUE_P  */
-    TRUNCATE = 685,                /* TRUNCATE  */
-    TRUSTED = 686,                 /* TRUSTED  */
-    TRY_CAST = 687,                /* TRY_CAST  */
-    TYPE_P = 688,                  /* TYPE_P  */
-    TYPES_P = 689,                 /* TYPES_P  */
-    UNBOUNDED = 690,               /* UNBOUNDED  */
-    UNCOMMITTED = 691,             /* UNCOMMITTED  */
-    UNENCRYPTED = 692,             /* UNENCRYPTED  */
-    UNION = 693,                   /* UNION  */
-    UNIQUE = 694,                  /* UNIQUE  */
-    UNKNOWN = 695,                 /* UNKNOWN  */
-    UNLISTEN = 696,                /* UNLISTEN  */
-    UNLOGGED = 697,                /* UNLOGGED  */
-    UNPIVOT = 698,                 /* UNPIVOT  */
-    UNTIL = 699,                   /* UNTIL  */
-    UPDATE = 700,                  /* UPDATE  */
-    USE_P = 701,                   /* USE_P  */
-    USER = 702,                    /* USER  */
-    USING = 703,                   /* USING  */
-    VACUUM = 704,                  /* VACUUM  */
-    VALID = 705,                   /* VALID  */
-    VALIDATE = 706,                /* VALIDATE  */
-    VALIDATOR = 707,               /* VALIDATOR  */
-    VALUE_P = 708,                 /* VALUE_P  */
-    VALUES = 709,                  /* VALUES  */
-    VARCHAR = 710,                 /* VARCHAR  */
-    VARIADIC = 711,                /* VARIADIC  */
-    VARYING = 712,                 /* VARYING  */
-    VERBOSE = 713,                 /* VERBOSE  */
-    VERSION_P = 714,               /* VERSION_P  */
-    VIEW = 715,                    /* VIEW  */
-    VIEWS = 716,                   /* VIEWS  */
-    VIRTUAL = 717,                 /* VIRTUAL  */
-    VOLATILE = 718,                /* VOLATILE  */
-    WHEN = 719,                    /* WHEN  */
-    WHERE = 720,                   /* WHERE  */
-    WHITESPACE_P = 721,            /* WHITESPACE_P  */
-    WINDOW = 722,                  /* WINDOW  */
-    WITH = 723,                    /* WITH  */
-    WITHIN = 724,                  /* WITHIN  */
-    WITHOUT = 725,                 /* WITHOUT  */
-    WORK = 726,                    /* WORK  */
-    WRAPPER = 727,                 /* WRAPPER  */
-    WRITE_P = 728,                 /* WRITE_P  */
-    XML_P = 729,                   /* XML_P  */
-    XMLATTRIBUTES = 730,           /* XMLATTRIBUTES  */
-    XMLCONCAT = 731,               /* XMLCONCAT  */
-    XMLELEMENT = 732,              /* XMLELEMENT  */
-    XMLEXISTS = 733,               /* XMLEXISTS  */
-    XMLFOREST = 734,               /* XMLFOREST  */
-    XMLNAMESPACES = 735,           /* XMLNAMESPACES  */
-    XMLPARSE = 736,                /* XMLPARSE  */
-    XMLPI = 737,                   /* XMLPI  */
-    XMLROOT = 738,                 /* XMLROOT  */
-    XMLSERIALIZE = 739,            /* XMLSERIALIZE  */
-    XMLTABLE = 740,                /* XMLTABLE  */
-    YEAR_P = 741,                  /* YEAR_P  */
-    YEARS_P = 742,                 /* YEARS_P  */
-    YES_P = 743,                   /* YES_P  */
-    ZONE = 744,                    /* ZONE  */
-    NOT_LA = 745,                  /* NOT_LA  */
-    NULLS_LA = 746,                /* NULLS_LA  */
-    WITH_LA = 747,                 /* WITH_LA  */
-    POSTFIXOP = 748,               /* POSTFIXOP  */
-    UMINUS = 749                   /* UMINUS  */
+    CENTURIES_P = 323,             /* CENTURIES_P  */
+    CENTURY_P = 324,               /* CENTURY_P  */
+    CHAIN = 325,                   /* CHAIN  */
+    CHAR_P = 326,                  /* CHAR_P  */
+    CHARACTER = 327,               /* CHARACTER  */
+    CHARACTERISTICS = 328,         /* CHARACTERISTICS  */
+    CHECK_P = 329,                 /* CHECK_P  */
+    CHECKPOINT = 330,              /* CHECKPOINT  */
+    CLASS = 331,                   /* CLASS  */
+    CLOSE = 332,                   /* CLOSE  */
+    CLUSTER = 333,                 /* CLUSTER  */
+    COALESCE = 334,                /* COALESCE  */
+    COLLATE = 335,                 /* COLLATE  */
+    COLLATION = 336,               /* COLLATION  */
+    COLUMN = 337,                  /* COLUMN  */
+    COLUMNS = 338,                 /* COLUMNS  */
+    COMMENT = 339,                 /* COMMENT  */
+    COMMENTS = 340,                /* COMMENTS  */
+    COMMIT = 341,                  /* COMMIT  */
+    COMMITTED = 342,               /* COMMITTED  */
+    COMPRESSION = 343,             /* COMPRESSION  */
+    CONCURRENTLY = 344,            /* CONCURRENTLY  */
+    CONFIGURATION = 345,           /* CONFIGURATION  */
+    CONFLICT = 346,                /* CONFLICT  */
+    CONNECTION = 347,              /* CONNECTION  */
+    CONSTRAINT = 348,              /* CONSTRAINT  */
+    CONSTRAINTS = 349,             /* CONSTRAINTS  */
+    CONTENT_P = 350,               /* CONTENT_P  */
+    CONTINUE_P = 351,              /* CONTINUE_P  */
+    CONVERSION_P = 352,            /* CONVERSION_P  */
+    COPY = 353,                    /* COPY  */
+    COST = 354,                    /* COST  */
+    CREATE_P = 355,                /* CREATE_P  */
+    CROSS = 356,                   /* CROSS  */
+    CSV = 357,                     /* CSV  */
+    CUBE = 358,                    /* CUBE  */
+    CURRENT_P = 359,               /* CURRENT_P  */
+    CURSOR = 360,                  /* CURSOR  */
+    CYCLE = 361,                   /* CYCLE  */
+    DATA_P = 362,                  /* DATA_P  */
+    DATABASE = 363,                /* DATABASE  */
+    DAY_P = 364,                   /* DAY_P  */
+    DAYS_P = 365,                  /* DAYS_P  */
+    DEALLOCATE = 366,              /* DEALLOCATE  */
+    DEC = 367,                     /* DEC  */
+    DECADE_P = 368,                /* DECADE_P  */
+    DECADES_P = 369,               /* DECADES_P  */
+    DECIMAL_P = 370,               /* DECIMAL_P  */
+    DECLARE = 371,                 /* DECLARE  */
+    DEFAULT = 372,                 /* DEFAULT  */
+    DEFAULTS = 373,                /* DEFAULTS  */
+    DEFERRABLE = 374,              /* DEFERRABLE  */
+    DEFERRED = 375,                /* DEFERRED  */
+    DEFINER = 376,                 /* DEFINER  */
+    DELETE_P = 377,                /* DELETE_P  */
+    DELIMITER = 378,               /* DELIMITER  */
+    DELIMITERS = 379,              /* DELIMITERS  */
+    DEPENDS = 380,                 /* DEPENDS  */
+    DESC_P = 381,                  /* DESC_P  */
+    DESCRIBE = 382,                /* DESCRIBE  */
+    DETACH = 383,                  /* DETACH  */
+    DICTIONARY = 384,              /* DICTIONARY  */
+    DISABLE_P = 385,               /* DISABLE_P  */
+    DISCARD = 386,                 /* DISCARD  */
+    DISTINCT = 387,                /* DISTINCT  */
+    DO = 388,                      /* DO  */
+    DOCUMENT_P = 389,              /* DOCUMENT_P  */
+    DOMAIN_P = 390,                /* DOMAIN_P  */
+    DOUBLE_P = 391,                /* DOUBLE_P  */
+    DROP = 392,                    /* DROP  */
+    EACH = 393,                    /* EACH  */
+    ELSE = 394,                    /* ELSE  */
+    ENABLE_P = 395,                /* ENABLE_P  */
+    ENCODING = 396,                /* ENCODING  */
+    ENCRYPTED = 397,               /* ENCRYPTED  */
+    END_P = 398,                   /* END_P  */
+    ENUM_P = 399,                  /* ENUM_P  */
+    ESCAPE = 400,                  /* ESCAPE  */
+    EVENT = 401,                   /* EVENT  */
+    EXCEPT = 402,                  /* EXCEPT  */
+    EXCLUDE = 403,                 /* EXCLUDE  */
+    EXCLUDING = 404,               /* EXCLUDING  */
+    EXCLUSIVE = 405,               /* EXCLUSIVE  */
+    EXECUTE = 406,                 /* EXECUTE  */
+    EXISTS = 407,                  /* EXISTS  */
+    EXPLAIN = 408,                 /* EXPLAIN  */
+    EXPORT_P = 409,                /* EXPORT_P  */
+    EXPORT_STATE = 410,            /* EXPORT_STATE  */
+    EXTENSION = 411,               /* EXTENSION  */
+    EXTERNAL = 412,                /* EXTERNAL  */
+    EXTRACT = 413,                 /* EXTRACT  */
+    FALSE_P = 414,                 /* FALSE_P  */
+    FAMILY = 415,                  /* FAMILY  */
+    FETCH = 416,                   /* FETCH  */
+    FILTER = 417,                  /* FILTER  */
+    FIRST_P = 418,                 /* FIRST_P  */
+    FLOAT_P = 419,                 /* FLOAT_P  */
+    FOLLOWING = 420,               /* FOLLOWING  */
+    FOR = 421,                     /* FOR  */
+    FORCE = 422,                   /* FORCE  */
+    FOREIGN = 423,                 /* FOREIGN  */
+    FORWARD = 424,                 /* FORWARD  */
+    FREEZE = 425,                  /* FREEZE  */
+    FROM = 426,                    /* FROM  */
+    FULL = 427,                    /* FULL  */
+    FUNCTION = 428,                /* FUNCTION  */
+    FUNCTIONS = 429,               /* FUNCTIONS  */
+    GENERATED = 430,               /* GENERATED  */
+    GLOB = 431,                    /* GLOB  */
+    GLOBAL = 432,                  /* GLOBAL  */
+    GRANT = 433,                   /* GRANT  */
+    GRANTED = 434,                 /* GRANTED  */
+    GROUP_P = 435,                 /* GROUP_P  */
+    GROUPING = 436,                /* GROUPING  */
+    GROUPING_ID = 437,             /* GROUPING_ID  */
+    GROUPS = 438,                  /* GROUPS  */
+    HANDLER = 439,                 /* HANDLER  */
+    HAVING = 440,                  /* HAVING  */
+    HEADER_P = 441,                /* HEADER_P  */
+    HOLD = 442,                    /* HOLD  */
+    HOUR_P = 443,                  /* HOUR_P  */
+    HOURS_P = 444,                 /* HOURS_P  */
+    IDENTITY_P = 445,              /* IDENTITY_P  */
+    IF_P = 446,                    /* IF_P  */
+    IGNORE_P = 447,                /* IGNORE_P  */
+    ILIKE = 448,                   /* ILIKE  */
+    IMMEDIATE = 449,               /* IMMEDIATE  */
+    IMMUTABLE = 450,               /* IMMUTABLE  */
+    IMPLICIT_P = 451,              /* IMPLICIT_P  */
+    IMPORT_P = 452,                /* IMPORT_P  */
+    IN_P = 453,                    /* IN_P  */
+    INCLUDE_P = 454,               /* INCLUDE_P  */
+    INCLUDING = 455,               /* INCLUDING  */
+    INCREMENT = 456,               /* INCREMENT  */
+    INDEX = 457,                   /* INDEX  */
+    INDEXES = 458,                 /* INDEXES  */
+    INHERIT = 459,                 /* INHERIT  */
+    INHERITS = 460,                /* INHERITS  */
+    INITIALLY = 461,               /* INITIALLY  */
+    INLINE_P = 462,                /* INLINE_P  */
+    INNER_P = 463,                 /* INNER_P  */
+    INOUT = 464,                   /* INOUT  */
+    INPUT_P = 465,                 /* INPUT_P  */
+    INSENSITIVE = 466,             /* INSENSITIVE  */
+    INSERT = 467,                  /* INSERT  */
+    INSTALL = 468,                 /* INSTALL  */
+    INSTEAD = 469,                 /* INSTEAD  */
+    INT_P = 470,                   /* INT_P  */
+    INTEGER = 471,                 /* INTEGER  */
+    INTERSECT = 472,               /* INTERSECT  */
+    INTERVAL = 473,                /* INTERVAL  */
+    INTO = 474,                    /* INTO  */
+    INVOKER = 475,                 /* INVOKER  */
+    IS = 476,                      /* IS  */
+    ISNULL = 477,                  /* ISNULL  */
+    ISOLATION = 478,               /* ISOLATION  */
+    JOIN = 479,                    /* JOIN  */
+    JSON = 480,                    /* JSON  */
+    KEY = 481,                     /* KEY  */
+    LABEL = 482,                   /* LABEL  */
+    LANGUAGE = 483,                /* LANGUAGE  */
+    LARGE_P = 484,                 /* LARGE_P  */
+    LAST_P = 485,                  /* LAST_P  */
+    LATERAL_P = 486,               /* LATERAL_P  */
+    LEADING = 487,                 /* LEADING  */
+    LEAKPROOF = 488,               /* LEAKPROOF  */
+    LEFT = 489,                    /* LEFT  */
+    LEVEL = 490,                   /* LEVEL  */
+    LIKE = 491,                    /* LIKE  */
+    LIMIT = 492,                   /* LIMIT  */
+    LISTEN = 493,                  /* LISTEN  */
+    LOAD = 494,                    /* LOAD  */
+    LOCAL = 495,                   /* LOCAL  */
+    LOCATION = 496,                /* LOCATION  */
+    LOCK_P = 497,                  /* LOCK_P  */
+    LOCKED = 498,                  /* LOCKED  */
+    LOGGED = 499,                  /* LOGGED  */
+    MACRO = 500,                   /* MACRO  */
+    MAP = 501,                     /* MAP  */
+    MAPPING = 502,                 /* MAPPING  */
+    MATCH = 503,                   /* MATCH  */
+    MATERIALIZED = 504,            /* MATERIALIZED  */
+    MAXVALUE = 505,                /* MAXVALUE  */
+    METHOD = 506,                  /* METHOD  */
+    MICROSECOND_P = 507,           /* MICROSECOND_P  */
+    MICROSECONDS_P = 508,          /* MICROSECONDS_P  */
+    MILLENNIA_P = 509,             /* MILLENNIA_P  */
+    MILLENNIUM_P = 510,            /* MILLENNIUM_P  */
+    MILLISECOND_P = 511,           /* MILLISECOND_P  */
+    MILLISECONDS_P = 512,          /* MILLISECONDS_P  */
+    MINUTE_P = 513,                /* MINUTE_P  */
+    MINUTES_P = 514,               /* MINUTES_P  */
+    MINVALUE = 515,                /* MINVALUE  */
+    MODE = 516,                    /* MODE  */
+    MONTH_P = 517,                 /* MONTH_P  */
+    MONTHS_P = 518,                /* MONTHS_P  */
+    MOVE = 519,                    /* MOVE  */
+    NAME_P = 520,                  /* NAME_P  */
+    NAMES = 521,                   /* NAMES  */
+    NATIONAL = 522,                /* NATIONAL  */
+    NATURAL = 523,                 /* NATURAL  */
+    NCHAR = 524,                   /* NCHAR  */
+    NEW = 525,                     /* NEW  */
+    NEXT = 526,                    /* NEXT  */
+    NO = 527,                      /* NO  */
+    NONE = 528,                    /* NONE  */
+    NOT = 529,                     /* NOT  */
+    NOTHING = 530,                 /* NOTHING  */
+    NOTIFY = 531,                  /* NOTIFY  */
+    NOTNULL = 532,                 /* NOTNULL  */
+    NOWAIT = 533,                  /* NOWAIT  */
+    NULL_P = 534,                  /* NULL_P  */
+    NULLIF = 535,                  /* NULLIF  */
+    NULLS_P = 536,                 /* NULLS_P  */
+    NUMERIC = 537,                 /* NUMERIC  */
+    OBJECT_P = 538,                /* OBJECT_P  */
+    OF = 539,                      /* OF  */
+    OFF = 540,                     /* OFF  */
+    OFFSET = 541,                  /* OFFSET  */
+    OIDS = 542,                    /* OIDS  */
+    OLD = 543,                     /* OLD  */
+    ON = 544,                      /* ON  */
+    ONLY = 545,                    /* ONLY  */
+    OPERATOR = 546,                /* OPERATOR  */
+    OPTION = 547,                  /* OPTION  */
+    OPTIONS = 548,                 /* OPTIONS  */
+    OR = 549,                      /* OR  */
+    ORDER = 550,                   /* ORDER  */
+    ORDINALITY = 551,              /* ORDINALITY  */
+    OTHERS = 552,                  /* OTHERS  */
+    OUT_P = 553,                   /* OUT_P  */
+    OUTER_P = 554,                 /* OUTER_P  */
+    OVER = 555,                    /* OVER  */
+    OVERLAPS = 556,                /* OVERLAPS  */
+    OVERLAY = 557,                 /* OVERLAY  */
+    OVERRIDING = 558,              /* OVERRIDING  */
+    OWNED = 559,                   /* OWNED  */
+    OWNER = 560,                   /* OWNER  */
+    PARALLEL = 561,                /* PARALLEL  */
+    PARSER = 562,                  /* PARSER  */
+    PARTIAL = 563,                 /* PARTIAL  */
+    PARTITION = 564,               /* PARTITION  */
+    PASSING = 565,                 /* PASSING  */
+    PASSWORD = 566,                /* PASSWORD  */
+    PERCENT = 567,                 /* PERCENT  */
+    PERMANENT = 568,               /* PERMANENT  */
+    PIVOT = 569,                   /* PIVOT  */
+    PIVOT_LONGER = 570,            /* PIVOT_LONGER  */
+    PIVOT_WIDER = 571,             /* PIVOT_WIDER  */
+    PLACING = 572,                 /* PLACING  */
+    PLANS = 573,                   /* PLANS  */
+    POLICY = 574,                  /* POLICY  */
+    POSITION = 575,                /* POSITION  */
+    POSITIONAL = 576,              /* POSITIONAL  */
+    PRAGMA_P = 577,                /* PRAGMA_P  */
+    PRECEDING = 578,               /* PRECEDING  */
+    PRECISION = 579,               /* PRECISION  */
+    PREPARE = 580,                 /* PREPARE  */
+    PREPARED = 581,                /* PREPARED  */
+    PRESERVE = 582,                /* PRESERVE  */
+    PRIMARY = 583,                 /* PRIMARY  */
+    PRIOR = 584,                   /* PRIOR  */
+    PRIVILEGES = 585,              /* PRIVILEGES  */
+    PROCEDURAL = 586,              /* PROCEDURAL  */
+    PROCEDURE = 587,               /* PROCEDURE  */
+    PROGRAM = 588,                 /* PROGRAM  */
+    PUBLICATION = 589,             /* PUBLICATION  */
+    QUALIFY = 590,                 /* QUALIFY  */
+    QUOTE = 591,                   /* QUOTE  */
+    RANGE = 592,                   /* RANGE  */
+    READ_P = 593,                  /* READ_P  */
+    REAL = 594,                    /* REAL  */
+    REASSIGN = 595,                /* REASSIGN  */
+    RECHECK = 596,                 /* RECHECK  */
+    RECURSIVE = 597,               /* RECURSIVE  */
+    REF = 598,                     /* REF  */
+    REFERENCES = 599,              /* REFERENCES  */
+    REFERENCING = 600,             /* REFERENCING  */
+    REFRESH = 601,                 /* REFRESH  */
+    REINDEX = 602,                 /* REINDEX  */
+    RELATIVE_P = 603,              /* RELATIVE_P  */
+    RELEASE = 604,                 /* RELEASE  */
+    RENAME = 605,                  /* RENAME  */
+    REPEATABLE = 606,              /* REPEATABLE  */
+    REPLACE = 607,                 /* REPLACE  */
+    REPLICA = 608,                 /* REPLICA  */
+    RESET = 609,                   /* RESET  */
+    RESPECT_P = 610,               /* RESPECT_P  */
+    RESTART = 611,                 /* RESTART  */
+    RESTRICT = 612,                /* RESTRICT  */
+    RETURNING = 613,               /* RETURNING  */
+    RETURNS = 614,                 /* RETURNS  */
+    REVOKE = 615,                  /* REVOKE  */
+    RIGHT = 616,                   /* RIGHT  */
+    ROLE = 617,                    /* ROLE  */
+    ROLLBACK = 618,                /* ROLLBACK  */
+    ROLLUP = 619,                  /* ROLLUP  */
+    ROW = 620,                     /* ROW  */
+    ROWS = 621,                    /* ROWS  */
+    RULE = 622,                    /* RULE  */
+    SAMPLE = 623,                  /* SAMPLE  */
+    SAVEPOINT = 624,               /* SAVEPOINT  */
+    SCHEMA = 625,                  /* SCHEMA  */
+    SCHEMAS = 626,                 /* SCHEMAS  */
+    SCOPE = 627,                   /* SCOPE  */
+    SCROLL = 628,                  /* SCROLL  */
+    SEARCH = 629,                  /* SEARCH  */
+    SECOND_P = 630,                /* SECOND_P  */
+    SECONDS_P = 631,               /* SECONDS_P  */
+    SECRET = 632,                  /* SECRET  */
+    SECURITY = 633,                /* SECURITY  */
+    SELECT = 634,                  /* SELECT  */
+    SEMI = 635,                    /* SEMI  */
+    SEQUENCE = 636,                /* SEQUENCE  */
+    SEQUENCES = 637,               /* SEQUENCES  */
+    SERIALIZABLE = 638,            /* SERIALIZABLE  */
+    SERVER = 639,                  /* SERVER  */
+    SESSION = 640,                 /* SESSION  */
+    SET = 641,                     /* SET  */
+    SETOF = 642,                   /* SETOF  */
+    SETS = 643,                    /* SETS  */
+    SHARE = 644,                   /* SHARE  */
+    SHOW = 645,                    /* SHOW  */
+    SIMILAR = 646,                 /* SIMILAR  */
+    SIMPLE = 647,                  /* SIMPLE  */
+    SKIP = 648,                    /* SKIP  */
+    SMALLINT = 649,                /* SMALLINT  */
+    SNAPSHOT = 650,                /* SNAPSHOT  */
+    SOME = 651,                    /* SOME  */
+    SQL_P = 652,                   /* SQL_P  */
+    STABLE = 653,                  /* STABLE  */
+    STANDALONE_P = 654,            /* STANDALONE_P  */
+    START = 655,                   /* START  */
+    STATEMENT = 656,               /* STATEMENT  */
+    STATISTICS = 657,              /* STATISTICS  */
+    STDIN = 658,                   /* STDIN  */
+    STDOUT = 659,                  /* STDOUT  */
+    STORAGE = 660,                 /* STORAGE  */
+    STORED = 661,                  /* STORED  */
+    STRICT_P = 662,                /* STRICT_P  */
+    STRIP_P = 663,                 /* STRIP_P  */
+    STRUCT = 664,                  /* STRUCT  */
+    SUBSCRIPTION = 665,            /* SUBSCRIPTION  */
+    SUBSTRING = 666,               /* SUBSTRING  */
+    SUMMARIZE = 667,               /* SUMMARIZE  */
+    SYMMETRIC = 668,               /* SYMMETRIC  */
+    SYSID = 669,                   /* SYSID  */
+    SYSTEM_P = 670,                /* SYSTEM_P  */
+    TABLE = 671,                   /* TABLE  */
+    TABLES = 672,                  /* TABLES  */
+    TABLESAMPLE = 673,             /* TABLESAMPLE  */
+    TABLESPACE = 674,              /* TABLESPACE  */
+    TEMP = 675,                    /* TEMP  */
+    TEMPLATE = 676,                /* TEMPLATE  */
+    TEMPORARY = 677,               /* TEMPORARY  */
+    TEXT_P = 678,                  /* TEXT_P  */
+    THEN = 679,                    /* THEN  */
+    TIES = 680,                    /* TIES  */
+    TIME = 681,                    /* TIME  */
+    TIMESTAMP = 682,               /* TIMESTAMP  */
+    TO = 683,                      /* TO  */
+    TRAILING = 684,                /* TRAILING  */
+    TRANSACTION = 685,             /* TRANSACTION  */
+    TRANSFORM = 686,               /* TRANSFORM  */
+    TREAT = 687,                   /* TREAT  */
+    TRIGGER = 688,                 /* TRIGGER  */
+    TRIM = 689,                    /* TRIM  */
+    TRUE_P = 690,                  /* TRUE_P  */
+    TRUNCATE = 691,                /* TRUNCATE  */
+    TRUSTED = 692,                 /* TRUSTED  */
+    TRY_CAST = 693,                /* TRY_CAST  */
+    TYPE_P = 694,                  /* TYPE_P  */
+    TYPES_P = 695,                 /* TYPES_P  */
+    UNBOUNDED = 696,               /* UNBOUNDED  */
+    UNCOMMITTED = 697,             /* UNCOMMITTED  */
+    UNENCRYPTED = 698,             /* UNENCRYPTED  */
+    UNION = 699,                   /* UNION  */
+    UNIQUE = 700,                  /* UNIQUE  */
+    UNKNOWN = 701,                 /* UNKNOWN  */
+    UNLISTEN = 702,                /* UNLISTEN  */
+    UNLOGGED = 703,                /* UNLOGGED  */
+    UNPIVOT = 704,                 /* UNPIVOT  */
+    UNTIL = 705,                   /* UNTIL  */
+    UPDATE = 706,                  /* UPDATE  */
+    USE_P = 707,                   /* USE_P  */
+    USER = 708,                    /* USER  */
+    USING = 709,                   /* USING  */
+    VACUUM = 710,                  /* VACUUM  */
+    VALID = 711,                   /* VALID  */
+    VALIDATE = 712,                /* VALIDATE  */
+    VALIDATOR = 713,               /* VALIDATOR  */
+    VALUE_P = 714,                 /* VALUE_P  */
+    VALUES = 715,                  /* VALUES  */
+    VARCHAR = 716,                 /* VARCHAR  */
+    VARIADIC = 717,                /* VARIADIC  */
+    VARYING = 718,                 /* VARYING  */
+    VERBOSE = 719,                 /* VERBOSE  */
+    VERSION_P = 720,               /* VERSION_P  */
+    VIEW = 721,                    /* VIEW  */
+    VIEWS = 722,                   /* VIEWS  */
+    VIRTUAL = 723,                 /* VIRTUAL  */
+    VOLATILE = 724,                /* VOLATILE  */
+    WEEK_P = 725,                  /* WEEK_P  */
+    WEEKS_P = 726,                 /* WEEKS_P  */
+    WHEN = 727,                    /* WHEN  */
+    WHERE = 728,                   /* WHERE  */
+    WHITESPACE_P = 729,            /* WHITESPACE_P  */
+    WINDOW = 730,                  /* WINDOW  */
+    WITH = 731,                    /* WITH  */
+    WITHIN = 732,                  /* WITHIN  */
+    WITHOUT = 733,                 /* WITHOUT  */
+    WORK = 734,                    /* WORK  */
+    WRAPPER = 735,                 /* WRAPPER  */
+    WRITE_P = 736,                 /* WRITE_P  */
+    XML_P = 737,                   /* XML_P  */
+    XMLATTRIBUTES = 738,           /* XMLATTRIBUTES  */
+    XMLCONCAT = 739,               /* XMLCONCAT  */
+    XMLELEMENT = 740,              /* XMLELEMENT  */
+    XMLEXISTS = 741,               /* XMLEXISTS  */
+    XMLFOREST = 742,               /* XMLFOREST  */
+    XMLNAMESPACES = 743,           /* XMLNAMESPACES  */
+    XMLPARSE = 744,                /* XMLPARSE  */
+    XMLPI = 745,                   /* XMLPI  */
+    XMLROOT = 746,                 /* XMLROOT  */
+    XMLSERIALIZE = 747,            /* XMLSERIALIZE  */
+    XMLTABLE = 748,                /* XMLTABLE  */
+    YEAR_P = 749,                  /* YEAR_P  */
+    YEARS_P = 750,                 /* YEARS_P  */
+    YES_P = 751,                   /* YES_P  */
+    ZONE = 752,                    /* ZONE  */
+    NOT_LA = 753,                  /* NOT_LA  */
+    NULLS_LA = 754,                /* NULLS_LA  */
+    WITH_LA = 755,                 /* WITH_LA  */
+    POSTFIXOP = 756,               /* POSTFIXOP  */
+    UMINUS = 757                   /* UMINUS  */
   };
   typedef enum yytokentype yytoken_kind_t;
 #endif
-=======
-   /* Put the tokens into the symbol table, so that GDB and other debuggers
-      know about them.  */
-   enum yytokentype {
-     IDENT = 258,
-     FCONST = 259,
-     SCONST = 260,
-     BCONST = 261,
-     XCONST = 262,
-     Op = 263,
-     ICONST = 264,
-     PARAM = 265,
-     TYPECAST = 266,
-     DOT_DOT = 267,
-     COLON_EQUALS = 268,
-     EQUALS_GREATER = 269,
-     INTEGER_DIVISION = 270,
-     POWER_OF = 271,
-     LAMBDA_ARROW = 272,
-     DOUBLE_ARROW = 273,
-     LESS_EQUALS = 274,
-     GREATER_EQUALS = 275,
-     NOT_EQUALS = 276,
-     ABORT_P = 277,
-     ABSOLUTE_P = 278,
-     ACCESS = 279,
-     ACTION = 280,
-     ADD_P = 281,
-     ADMIN = 282,
-     AFTER = 283,
-     AGGREGATE = 284,
-     ALL = 285,
-     ALSO = 286,
-     ALTER = 287,
-     ALWAYS = 288,
-     ANALYSE = 289,
-     ANALYZE = 290,
-     AND = 291,
-     ANTI = 292,
-     ANY = 293,
-     ARRAY = 294,
-     AS = 295,
-     ASC_P = 296,
-     ASOF = 297,
-     ASSERTION = 298,
-     ASSIGNMENT = 299,
-     ASYMMETRIC = 300,
-     AT = 301,
-     ATTACH = 302,
-     ATTRIBUTE = 303,
-     AUTHORIZATION = 304,
-     BACKWARD = 305,
-     BEFORE = 306,
-     BEGIN_P = 307,
-     BETWEEN = 308,
-     BIGINT = 309,
-     BINARY = 310,
-     BIT = 311,
-     BOOLEAN_P = 312,
-     BOTH = 313,
-     BY = 314,
-     CACHE = 315,
-     CALL_P = 316,
-     CALLED = 317,
-     CASCADE = 318,
-     CASCADED = 319,
-     CASE = 320,
-     CAST = 321,
-     CATALOG_P = 322,
-     CENTURIES_P = 323,
-     CENTURY_P = 324,
-     CHAIN = 325,
-     CHAR_P = 326,
-     CHARACTER = 327,
-     CHARACTERISTICS = 328,
-     CHECK_P = 329,
-     CHECKPOINT = 330,
-     CLASS = 331,
-     CLOSE = 332,
-     CLUSTER = 333,
-     COALESCE = 334,
-     COLLATE = 335,
-     COLLATION = 336,
-     COLUMN = 337,
-     COLUMNS = 338,
-     COMMENT = 339,
-     COMMENTS = 340,
-     COMMIT = 341,
-     COMMITTED = 342,
-     COMPRESSION = 343,
-     CONCURRENTLY = 344,
-     CONFIGURATION = 345,
-     CONFLICT = 346,
-     CONNECTION = 347,
-     CONSTRAINT = 348,
-     CONSTRAINTS = 349,
-     CONTENT_P = 350,
-     CONTINUE_P = 351,
-     CONVERSION_P = 352,
-     COPY = 353,
-     COST = 354,
-     CREATE_P = 355,
-     CROSS = 356,
-     CSV = 357,
-     CUBE = 358,
-     CURRENT_P = 359,
-     CURSOR = 360,
-     CYCLE = 361,
-     DATA_P = 362,
-     DATABASE = 363,
-     DAY_P = 364,
-     DAYS_P = 365,
-     DEALLOCATE = 366,
-     DEC = 367,
-     DECADE_P = 368,
-     DECADES_P = 369,
-     DECIMAL_P = 370,
-     DECLARE = 371,
-     DEFAULT = 372,
-     DEFAULTS = 373,
-     DEFERRABLE = 374,
-     DEFERRED = 375,
-     DEFINER = 376,
-     DELETE_P = 377,
-     DELIMITER = 378,
-     DELIMITERS = 379,
-     DEPENDS = 380,
-     DESC_P = 381,
-     DESCRIBE = 382,
-     DETACH = 383,
-     DICTIONARY = 384,
-     DISABLE_P = 385,
-     DISCARD = 386,
-     DISTINCT = 387,
-     DO = 388,
-     DOCUMENT_P = 389,
-     DOMAIN_P = 390,
-     DOUBLE_P = 391,
-     DROP = 392,
-     EACH = 393,
-     ELSE = 394,
-     ENABLE_P = 395,
-     ENCODING = 396,
-     ENCRYPTED = 397,
-     END_P = 398,
-     ENUM_P = 399,
-     ESCAPE = 400,
-     EVENT = 401,
-     EXCEPT = 402,
-     EXCLUDE = 403,
-     EXCLUDING = 404,
-     EXCLUSIVE = 405,
-     EXECUTE = 406,
-     EXISTS = 407,
-     EXPLAIN = 408,
-     EXPORT_P = 409,
-     EXPORT_STATE = 410,
-     EXTENSION = 411,
-     EXTERNAL = 412,
-     EXTRACT = 413,
-     FALSE_P = 414,
-     FAMILY = 415,
-     FETCH = 416,
-     FILTER = 417,
-     FIRST_P = 418,
-     FLOAT_P = 419,
-     FOLLOWING = 420,
-     FOR = 421,
-     FORCE = 422,
-     FOREIGN = 423,
-     FORWARD = 424,
-     FREEZE = 425,
-     FROM = 426,
-     FULL = 427,
-     FUNCTION = 428,
-     FUNCTIONS = 429,
-     GENERATED = 430,
-     GLOB = 431,
-     GLOBAL = 432,
-     GRANT = 433,
-     GRANTED = 434,
-     GROUP_P = 435,
-     GROUPING = 436,
-     GROUPING_ID = 437,
-     GROUPS = 438,
-     HANDLER = 439,
-     HAVING = 440,
-     HEADER_P = 441,
-     HOLD = 442,
-     HOUR_P = 443,
-     HOURS_P = 444,
-     IDENTITY_P = 445,
-     IF_P = 446,
-     IGNORE_P = 447,
-     ILIKE = 448,
-     IMMEDIATE = 449,
-     IMMUTABLE = 450,
-     IMPLICIT_P = 451,
-     IMPORT_P = 452,
-     IN_P = 453,
-     INCLUDE_P = 454,
-     INCLUDING = 455,
-     INCREMENT = 456,
-     INDEX = 457,
-     INDEXES = 458,
-     INHERIT = 459,
-     INHERITS = 460,
-     INITIALLY = 461,
-     INLINE_P = 462,
-     INNER_P = 463,
-     INOUT = 464,
-     INPUT_P = 465,
-     INSENSITIVE = 466,
-     INSERT = 467,
-     INSTALL = 468,
-     INSTEAD = 469,
-     INT_P = 470,
-     INTEGER = 471,
-     INTERSECT = 472,
-     INTERVAL = 473,
-     INTO = 474,
-     INVOKER = 475,
-     IS = 476,
-     ISNULL = 477,
-     ISOLATION = 478,
-     JOIN = 479,
-     JSON = 480,
-     KEY = 481,
-     LABEL = 482,
-     LANGUAGE = 483,
-     LARGE_P = 484,
-     LAST_P = 485,
-     LATERAL_P = 486,
-     LEADING = 487,
-     LEAKPROOF = 488,
-     LEFT = 489,
-     LEVEL = 490,
-     LIKE = 491,
-     LIMIT = 492,
-     LISTEN = 493,
-     LOAD = 494,
-     LOCAL = 495,
-     LOCATION = 496,
-     LOCK_P = 497,
-     LOCKED = 498,
-     LOGGED = 499,
-     MACRO = 500,
-     MAP = 501,
-     MAPPING = 502,
-     MATCH = 503,
-     MATERIALIZED = 504,
-     MAXVALUE = 505,
-     METHOD = 506,
-     MICROSECOND_P = 507,
-     MICROSECONDS_P = 508,
-     MILLENNIA_P = 509,
-     MILLENNIUM_P = 510,
-     MILLISECOND_P = 511,
-     MILLISECONDS_P = 512,
-     MINUTE_P = 513,
-     MINUTES_P = 514,
-     MINVALUE = 515,
-     MODE = 516,
-     MONTH_P = 517,
-     MONTHS_P = 518,
-     MOVE = 519,
-     NAME_P = 520,
-     NAMES = 521,
-     NATIONAL = 522,
-     NATURAL = 523,
-     NCHAR = 524,
-     NEW = 525,
-     NEXT = 526,
-     NO = 527,
-     NONE = 528,
-     NOT = 529,
-     NOTHING = 530,
-     NOTIFY = 531,
-     NOTNULL = 532,
-     NOWAIT = 533,
-     NULL_P = 534,
-     NULLIF = 535,
-     NULLS_P = 536,
-     NUMERIC = 537,
-     OBJECT_P = 538,
-     OF = 539,
-     OFF = 540,
-     OFFSET = 541,
-     OIDS = 542,
-     OLD = 543,
-     ON = 544,
-     ONLY = 545,
-     OPERATOR = 546,
-     OPTION = 547,
-     OPTIONS = 548,
-     OR = 549,
-     ORDER = 550,
-     ORDINALITY = 551,
-     OTHERS = 552,
-     OUT_P = 553,
-     OUTER_P = 554,
-     OVER = 555,
-     OVERLAPS = 556,
-     OVERLAY = 557,
-     OVERRIDING = 558,
-     OWNED = 559,
-     OWNER = 560,
-     PARALLEL = 561,
-     PARSER = 562,
-     PARTIAL = 563,
-     PARTITION = 564,
-     PASSING = 565,
-     PASSWORD = 566,
-     PERCENT = 567,
-     PIVOT = 568,
-     PIVOT_LONGER = 569,
-     PIVOT_WIDER = 570,
-     PLACING = 571,
-     PLANS = 572,
-     POLICY = 573,
-     POSITION = 574,
-     POSITIONAL = 575,
-     PRAGMA_P = 576,
-     PRECEDING = 577,
-     PRECISION = 578,
-     PREPARE = 579,
-     PREPARED = 580,
-     PRESERVE = 581,
-     PRIMARY = 582,
-     PRIOR = 583,
-     PRIVILEGES = 584,
-     PROCEDURAL = 585,
-     PROCEDURE = 586,
-     PROGRAM = 587,
-     PUBLICATION = 588,
-     QUALIFY = 589,
-     QUOTE = 590,
-     RANGE = 591,
-     READ_P = 592,
-     REAL = 593,
-     REASSIGN = 594,
-     RECHECK = 595,
-     RECURSIVE = 596,
-     REF = 597,
-     REFERENCES = 598,
-     REFERENCING = 599,
-     REFRESH = 600,
-     REINDEX = 601,
-     RELATIVE_P = 602,
-     RELEASE = 603,
-     RENAME = 604,
-     REPEATABLE = 605,
-     REPLACE = 606,
-     REPLICA = 607,
-     RESET = 608,
-     RESPECT_P = 609,
-     RESTART = 610,
-     RESTRICT = 611,
-     RETURNING = 612,
-     RETURNS = 613,
-     REVOKE = 614,
-     RIGHT = 615,
-     ROLE = 616,
-     ROLLBACK = 617,
-     ROLLUP = 618,
-     ROW = 619,
-     ROWS = 620,
-     RULE = 621,
-     SAMPLE = 622,
-     SAVEPOINT = 623,
-     SCHEMA = 624,
-     SCHEMAS = 625,
-     SCROLL = 626,
-     SEARCH = 627,
-     SECOND_P = 628,
-     SECONDS_P = 629,
-     SECURITY = 630,
-     SELECT = 631,
-     SEMI = 632,
-     SEQUENCE = 633,
-     SEQUENCES = 634,
-     SERIALIZABLE = 635,
-     SERVER = 636,
-     SESSION = 637,
-     SET = 638,
-     SETOF = 639,
-     SETS = 640,
-     SHARE = 641,
-     SHOW = 642,
-     SIMILAR = 643,
-     SIMPLE = 644,
-     SKIP = 645,
-     SMALLINT = 646,
-     SNAPSHOT = 647,
-     SOME = 648,
-     SQL_P = 649,
-     STABLE = 650,
-     STANDALONE_P = 651,
-     START = 652,
-     STATEMENT = 653,
-     STATISTICS = 654,
-     STDIN = 655,
-     STDOUT = 656,
-     STORAGE = 657,
-     STORED = 658,
-     STRICT_P = 659,
-     STRIP_P = 660,
-     STRUCT = 661,
-     SUBSCRIPTION = 662,
-     SUBSTRING = 663,
-     SUMMARIZE = 664,
-     SYMMETRIC = 665,
-     SYSID = 666,
-     SYSTEM_P = 667,
-     TABLE = 668,
-     TABLES = 669,
-     TABLESAMPLE = 670,
-     TABLESPACE = 671,
-     TEMP = 672,
-     TEMPLATE = 673,
-     TEMPORARY = 674,
-     TEXT_P = 675,
-     THEN = 676,
-     TIES = 677,
-     TIME = 678,
-     TIMESTAMP = 679,
-     TO = 680,
-     TRAILING = 681,
-     TRANSACTION = 682,
-     TRANSFORM = 683,
-     TREAT = 684,
-     TRIGGER = 685,
-     TRIM = 686,
-     TRUE_P = 687,
-     TRUNCATE = 688,
-     TRUSTED = 689,
-     TRY_CAST = 690,
-     TYPE_P = 691,
-     TYPES_P = 692,
-     UNBOUNDED = 693,
-     UNCOMMITTED = 694,
-     UNENCRYPTED = 695,
-     UNION = 696,
-     UNIQUE = 697,
-     UNKNOWN = 698,
-     UNLISTEN = 699,
-     UNLOGGED = 700,
-     UNPIVOT = 701,
-     UNTIL = 702,
-     UPDATE = 703,
-     USE_P = 704,
-     USER = 705,
-     USING = 706,
-     VACUUM = 707,
-     VALID = 708,
-     VALIDATE = 709,
-     VALIDATOR = 710,
-     VALUE_P = 711,
-     VALUES = 712,
-     VARCHAR = 713,
-     VARIADIC = 714,
-     VARYING = 715,
-     VERBOSE = 716,
-     VERSION_P = 717,
-     VIEW = 718,
-     VIEWS = 719,
-     VIRTUAL = 720,
-     VOLATILE = 721,
-     WEEK_P = 722,
-     WEEKS_P = 723,
-     WHEN = 724,
-     WHERE = 725,
-     WHITESPACE_P = 726,
-     WINDOW = 727,
-     WITH = 728,
-     WITHIN = 729,
-     WITHOUT = 730,
-     WORK = 731,
-     WRAPPER = 732,
-     WRITE_P = 733,
-     XML_P = 734,
-     XMLATTRIBUTES = 735,
-     XMLCONCAT = 736,
-     XMLELEMENT = 737,
-     XMLEXISTS = 738,
-     XMLFOREST = 739,
-     XMLNAMESPACES = 740,
-     XMLPARSE = 741,
-     XMLPI = 742,
-     XMLROOT = 743,
-     XMLSERIALIZE = 744,
-     XMLTABLE = 745,
-     YEAR_P = 746,
-     YEARS_P = 747,
-     YES_P = 748,
-     ZONE = 749,
-     NOT_LA = 750,
-     NULLS_LA = 751,
-     WITH_LA = 752,
-     POSTFIXOP = 753,
-     UMINUS = 754
-   };
-#endif
-/* Tokens.  */
-#define IDENT 258
-#define FCONST 259
-#define SCONST 260
-#define BCONST 261
-#define XCONST 262
-#define Op 263
-#define ICONST 264
-#define PARAM 265
-#define TYPECAST 266
-#define DOT_DOT 267
-#define COLON_EQUALS 268
-#define EQUALS_GREATER 269
-#define INTEGER_DIVISION 270
-#define POWER_OF 271
-#define LAMBDA_ARROW 272
-#define DOUBLE_ARROW 273
-#define LESS_EQUALS 274
-#define GREATER_EQUALS 275
-#define NOT_EQUALS 276
-#define ABORT_P 277
-#define ABSOLUTE_P 278
-#define ACCESS 279
-#define ACTION 280
-#define ADD_P 281
-#define ADMIN 282
-#define AFTER 283
-#define AGGREGATE 284
-#define ALL 285
-#define ALSO 286
-#define ALTER 287
-#define ALWAYS 288
-#define ANALYSE 289
-#define ANALYZE 290
-#define AND 291
-#define ANTI 292
-#define ANY 293
-#define ARRAY 294
-#define AS 295
-#define ASC_P 296
-#define ASOF 297
-#define ASSERTION 298
-#define ASSIGNMENT 299
-#define ASYMMETRIC 300
-#define AT 301
-#define ATTACH 302
-#define ATTRIBUTE 303
-#define AUTHORIZATION 304
-#define BACKWARD 305
-#define BEFORE 306
-#define BEGIN_P 307
-#define BETWEEN 308
-#define BIGINT 309
-#define BINARY 310
-#define BIT 311
-#define BOOLEAN_P 312
-#define BOTH 313
-#define BY 314
-#define CACHE 315
-#define CALL_P 316
-#define CALLED 317
-#define CASCADE 318
-#define CASCADED 319
-#define CASE 320
-#define CAST 321
-#define CATALOG_P 322
-#define CENTURIES_P 323
-#define CENTURY_P 324
-#define CHAIN 325
-#define CHAR_P 326
-#define CHARACTER 327
-#define CHARACTERISTICS 328
-#define CHECK_P 329
-#define CHECKPOINT 330
-#define CLASS 331
-#define CLOSE 332
-#define CLUSTER 333
-#define COALESCE 334
-#define COLLATE 335
-#define COLLATION 336
-#define COLUMN 337
-#define COLUMNS 338
-#define COMMENT 339
-#define COMMENTS 340
-#define COMMIT 341
-#define COMMITTED 342
-#define COMPRESSION 343
-#define CONCURRENTLY 344
-#define CONFIGURATION 345
-#define CONFLICT 346
-#define CONNECTION 347
-#define CONSTRAINT 348
-#define CONSTRAINTS 349
-#define CONTENT_P 350
-#define CONTINUE_P 351
-#define CONVERSION_P 352
-#define COPY 353
-#define COST 354
-#define CREATE_P 355
-#define CROSS 356
-#define CSV 357
-#define CUBE 358
-#define CURRENT_P 359
-#define CURSOR 360
-#define CYCLE 361
-#define DATA_P 362
-#define DATABASE 363
-#define DAY_P 364
-#define DAYS_P 365
-#define DEALLOCATE 366
-#define DEC 367
-#define DECADE_P 368
-#define DECADES_P 369
-#define DECIMAL_P 370
-#define DECLARE 371
-#define DEFAULT 372
-#define DEFAULTS 373
-#define DEFERRABLE 374
-#define DEFERRED 375
-#define DEFINER 376
-#define DELETE_P 377
-#define DELIMITER 378
-#define DELIMITERS 379
-#define DEPENDS 380
-#define DESC_P 381
-#define DESCRIBE 382
-#define DETACH 383
-#define DICTIONARY 384
-#define DISABLE_P 385
-#define DISCARD 386
-#define DISTINCT 387
-#define DO 388
-#define DOCUMENT_P 389
-#define DOMAIN_P 390
-#define DOUBLE_P 391
-#define DROP 392
-#define EACH 393
-#define ELSE 394
-#define ENABLE_P 395
-#define ENCODING 396
-#define ENCRYPTED 397
-#define END_P 398
-#define ENUM_P 399
-#define ESCAPE 400
-#define EVENT 401
-#define EXCEPT 402
-#define EXCLUDE 403
-#define EXCLUDING 404
-#define EXCLUSIVE 405
-#define EXECUTE 406
-#define EXISTS 407
-#define EXPLAIN 408
-#define EXPORT_P 409
-#define EXPORT_STATE 410
-#define EXTENSION 411
-#define EXTERNAL 412
-#define EXTRACT 413
-#define FALSE_P 414
-#define FAMILY 415
-#define FETCH 416
-#define FILTER 417
-#define FIRST_P 418
-#define FLOAT_P 419
-#define FOLLOWING 420
-#define FOR 421
-#define FORCE 422
-#define FOREIGN 423
-#define FORWARD 424
-#define FREEZE 425
-#define FROM 426
-#define FULL 427
-#define FUNCTION 428
-#define FUNCTIONS 429
-#define GENERATED 430
-#define GLOB 431
-#define GLOBAL 432
-#define GRANT 433
-#define GRANTED 434
-#define GROUP_P 435
-#define GROUPING 436
-#define GROUPING_ID 437
-#define GROUPS 438
-#define HANDLER 439
-#define HAVING 440
-#define HEADER_P 441
-#define HOLD 442
-#define HOUR_P 443
-#define HOURS_P 444
-#define IDENTITY_P 445
-#define IF_P 446
-#define IGNORE_P 447
-#define ILIKE 448
-#define IMMEDIATE 449
-#define IMMUTABLE 450
-#define IMPLICIT_P 451
-#define IMPORT_P 452
-#define IN_P 453
-#define INCLUDE_P 454
-#define INCLUDING 455
-#define INCREMENT 456
-#define INDEX 457
-#define INDEXES 458
-#define INHERIT 459
-#define INHERITS 460
-#define INITIALLY 461
-#define INLINE_P 462
-#define INNER_P 463
-#define INOUT 464
-#define INPUT_P 465
-#define INSENSITIVE 466
-#define INSERT 467
-#define INSTALL 468
-#define INSTEAD 469
-#define INT_P 470
-#define INTEGER 471
-#define INTERSECT 472
-#define INTERVAL 473
-#define INTO 474
-#define INVOKER 475
-#define IS 476
-#define ISNULL 477
-#define ISOLATION 478
-#define JOIN 479
-#define JSON 480
-#define KEY 481
-#define LABEL 482
-#define LANGUAGE 483
-#define LARGE_P 484
-#define LAST_P 485
-#define LATERAL_P 486
-#define LEADING 487
-#define LEAKPROOF 488
-#define LEFT 489
-#define LEVEL 490
-#define LIKE 491
-#define LIMIT 492
-#define LISTEN 493
-#define LOAD 494
-#define LOCAL 495
-#define LOCATION 496
-#define LOCK_P 497
-#define LOCKED 498
-#define LOGGED 499
-#define MACRO 500
-#define MAP 501
-#define MAPPING 502
-#define MATCH 503
-#define MATERIALIZED 504
-#define MAXVALUE 505
-#define METHOD 506
-#define MICROSECOND_P 507
-#define MICROSECONDS_P 508
-#define MILLENNIA_P 509
-#define MILLENNIUM_P 510
-#define MILLISECOND_P 511
-#define MILLISECONDS_P 512
-#define MINUTE_P 513
-#define MINUTES_P 514
-#define MINVALUE 515
-#define MODE 516
-#define MONTH_P 517
-#define MONTHS_P 518
-#define MOVE 519
-#define NAME_P 520
-#define NAMES 521
-#define NATIONAL 522
-#define NATURAL 523
-#define NCHAR 524
-#define NEW 525
-#define NEXT 526
-#define NO 527
-#define NONE 528
-#define NOT 529
-#define NOTHING 530
-#define NOTIFY 531
-#define NOTNULL 532
-#define NOWAIT 533
-#define NULL_P 534
-#define NULLIF 535
-#define NULLS_P 536
-#define NUMERIC 537
-#define OBJECT_P 538
-#define OF 539
-#define OFF 540
-#define OFFSET 541
-#define OIDS 542
-#define OLD 543
-#define ON 544
-#define ONLY 545
-#define OPERATOR 546
-#define OPTION 547
-#define OPTIONS 548
-#define OR 549
-#define ORDER 550
-#define ORDINALITY 551
-#define OTHERS 552
-#define OUT_P 553
-#define OUTER_P 554
-#define OVER 555
-#define OVERLAPS 556
-#define OVERLAY 557
-#define OVERRIDING 558
-#define OWNED 559
-#define OWNER 560
-#define PARALLEL 561
-#define PARSER 562
-#define PARTIAL 563
-#define PARTITION 564
-#define PASSING 565
-#define PASSWORD 566
-#define PERCENT 567
-#define PIVOT 568
-#define PIVOT_LONGER 569
-#define PIVOT_WIDER 570
-#define PLACING 571
-#define PLANS 572
-#define POLICY 573
-#define POSITION 574
-#define POSITIONAL 575
-#define PRAGMA_P 576
-#define PRECEDING 577
-#define PRECISION 578
-#define PREPARE 579
-#define PREPARED 580
-#define PRESERVE 581
-#define PRIMARY 582
-#define PRIOR 583
-#define PRIVILEGES 584
-#define PROCEDURAL 585
-#define PROCEDURE 586
-#define PROGRAM 587
-#define PUBLICATION 588
-#define QUALIFY 589
-#define QUOTE 590
-#define RANGE 591
-#define READ_P 592
-#define REAL 593
-#define REASSIGN 594
-#define RECHECK 595
-#define RECURSIVE 596
-#define REF 597
-#define REFERENCES 598
-#define REFERENCING 599
-#define REFRESH 600
-#define REINDEX 601
-#define RELATIVE_P 602
-#define RELEASE 603
-#define RENAME 604
-#define REPEATABLE 605
-#define REPLACE 606
-#define REPLICA 607
-#define RESET 608
-#define RESPECT_P 609
-#define RESTART 610
-#define RESTRICT 611
-#define RETURNING 612
-#define RETURNS 613
-#define REVOKE 614
-#define RIGHT 615
-#define ROLE 616
-#define ROLLBACK 617
-#define ROLLUP 618
-#define ROW 619
-#define ROWS 620
-#define RULE 621
-#define SAMPLE 622
-#define SAVEPOINT 623
-#define SCHEMA 624
-#define SCHEMAS 625
-#define SCROLL 626
-#define SEARCH 627
-#define SECOND_P 628
-#define SECONDS_P 629
-#define SECURITY 630
-#define SELECT 631
-#define SEMI 632
-#define SEQUENCE 633
-#define SEQUENCES 634
-#define SERIALIZABLE 635
-#define SERVER 636
-#define SESSION 637
-#define SET 638
-#define SETOF 639
-#define SETS 640
-#define SHARE 641
-#define SHOW 642
-#define SIMILAR 643
-#define SIMPLE 644
-#define SKIP 645
-#define SMALLINT 646
-#define SNAPSHOT 647
-#define SOME 648
-#define SQL_P 649
-#define STABLE 650
-#define STANDALONE_P 651
-#define START 652
-#define STATEMENT 653
-#define STATISTICS 654
-#define STDIN 655
-#define STDOUT 656
-#define STORAGE 657
-#define STORED 658
-#define STRICT_P 659
-#define STRIP_P 660
-#define STRUCT 661
-#define SUBSCRIPTION 662
-#define SUBSTRING 663
-#define SUMMARIZE 664
-#define SYMMETRIC 665
-#define SYSID 666
-#define SYSTEM_P 667
-#define TABLE 668
-#define TABLES 669
-#define TABLESAMPLE 670
-#define TABLESPACE 671
-#define TEMP 672
-#define TEMPLATE 673
-#define TEMPORARY 674
-#define TEXT_P 675
-#define THEN 676
-#define TIES 677
-#define TIME 678
-#define TIMESTAMP 679
-#define TO 680
-#define TRAILING 681
-#define TRANSACTION 682
-#define TRANSFORM 683
-#define TREAT 684
-#define TRIGGER 685
-#define TRIM 686
-#define TRUE_P 687
-#define TRUNCATE 688
-#define TRUSTED 689
-#define TRY_CAST 690
-#define TYPE_P 691
-#define TYPES_P 692
-#define UNBOUNDED 693
-#define UNCOMMITTED 694
-#define UNENCRYPTED 695
-#define UNION 696
-#define UNIQUE 697
-#define UNKNOWN 698
-#define UNLISTEN 699
-#define UNLOGGED 700
-#define UNPIVOT 701
-#define UNTIL 702
-#define UPDATE 703
-#define USE_P 704
-#define USER 705
-#define USING 706
-#define VACUUM 707
-#define VALID 708
-#define VALIDATE 709
-#define VALIDATOR 710
-#define VALUE_P 711
-#define VALUES 712
-#define VARCHAR 713
-#define VARIADIC 714
-#define VARYING 715
-#define VERBOSE 716
-#define VERSION_P 717
-#define VIEW 718
-#define VIEWS 719
-#define VIRTUAL 720
-#define VOLATILE 721
-#define WEEK_P 722
-#define WEEKS_P 723
-#define WHEN 724
-#define WHERE 725
-#define WHITESPACE_P 726
-#define WINDOW 727
-#define WITH 728
-#define WITHIN 729
-#define WITHOUT 730
-#define WORK 731
-#define WRAPPER 732
-#define WRITE_P 733
-#define XML_P 734
-#define XMLATTRIBUTES 735
-#define XMLCONCAT 736
-#define XMLELEMENT 737
-#define XMLEXISTS 738
-#define XMLFOREST 739
-#define XMLNAMESPACES 740
-#define XMLPARSE 741
-#define XMLPI 742
-#define XMLROOT 743
-#define XMLSERIALIZE 744
-#define XMLTABLE 745
-#define YEAR_P 746
-#define YEARS_P 747
-#define YES_P 748
-#define ZONE 749
-#define NOT_LA 750
-#define NULLS_LA 751
-#define WITH_LA 752
-#define POSTFIXOP 753
-#define UMINUS 754
-
-
-
->>>>>>> 9c91b3a3
 
 /* Value type.  */
 #if ! defined YYSTYPE && ! defined YYSTYPE_IS_DECLARED
@@ -1607,19 +609,8 @@
 	PGSubLinkType subquerytype;
 	PGViewCheckOption viewcheckoption;
 	PGInsertColumnOrder bynameorposition;
-<<<<<<< HEAD
-=======
-}
-/* Line 1529 of yacc.c.  */
-#line 1095 "third_party/libpg_query/grammar/grammar_out.hpp"
-	YYSTYPE;
-# define yystype YYSTYPE /* obsolescent; will be withdrawn */
-# define YYSTYPE_IS_DECLARED 1
-# define YYSTYPE_IS_TRIVIAL 1
-#endif
->>>>>>> 9c91b3a3
-
-#line 606 "third_party/libpg_query/grammar/grammar_out.hpp"
+
+#line 614 "third_party/libpg_query/grammar/grammar_out.hpp"
 
 };
 typedef union YYSTYPE YYSTYPE;
