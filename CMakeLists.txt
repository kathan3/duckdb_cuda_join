--- conflicted
+++ resolved
@@ -220,11 +220,7 @@
 endif()
 
 if (OSX_BUILD_ARCH)
-<<<<<<< HEAD
-  message(STATUS building for architecture: ${OSX_BUILD_ARCH})
-=======
   message(STATUS "building for OSX architecture: ${OSX_BUILD_ARCH}")
->>>>>>> 0e0fd210
   if (NOT APPLE)
     error("This only makes sense on OSX")
   endif()
@@ -696,10 +692,6 @@
   build_loadable_extension_directory(${NAME} "extension/${NAME}" "${PARAMETERS}" ${FILES})
 endfunction()
 
-<<<<<<< HEAD
-# Internal extension register function
-function(register_extension NAME DONT_LINK DONT_BUILD PATH INCLUDE_PATH)
-=======
 function(build_static_extension NAME PARAMETERS)
   # all parameters after name
   set(FILES ${ARGV})
@@ -710,7 +702,6 @@
 
 # Internal extension register function
 function(register_extension NAME DONT_LINK DONT_BUILD LOAD_TESTS PATH INCLUDE_PATH TEST_PATH)
->>>>>>> 0e0fd210
   string(TOLOWER ${NAME} EXTENSION_NAME_LOWERCASE)
   string(TOUPPER ${NAME} EXTENSION_NAME_UPPERCASE)
 
@@ -725,15 +716,12 @@
     return()
   endif()
 
-<<<<<<< HEAD
-=======
   if ("${LOAD_TESTS}")
     set(DUCKDB_EXTENSION_${EXTENSION_NAME_UPPERCASE}_LOAD_TESTS TRUE PARENT_SCOPE)
   else()
     set(DUCKDB_EXTENSION_${EXTENSION_NAME_UPPERCASE}_LOAD_TESTS FALSE PARENT_SCOPE)
   endif()
 
->>>>>>> 0e0fd210
   if (NOT ${DONT_LINK} AND NOT DISABLE_BUILTIN_EXTENSIONS)
     set(DUCKDB_EXTENSION_${EXTENSION_NAME_UPPERCASE}_SHOULD_LINK TRUE PARENT_SCOPE)
   else()
@@ -746,15 +734,6 @@
   if ("${INCLUDE_PATH}" STREQUAL "")
     message(FATAL_ERROR "Invalid include path for extension '${NAME}' : '${INCLUDE_PATH}'")
   endif()
-<<<<<<< HEAD
-
-  set(DUCKDB_EXTENSION_${EXTENSION_NAME_UPPERCASE}_PATH ${PATH} PARENT_SCOPE)
-  set(DUCKDB_EXTENSION_${EXTENSION_NAME_UPPERCASE}_INCLUDE_PATH ${INCLUDE_PATH} PARENT_SCOPE)
-endfunction()
-
-# Downloads the external extension repo at the specified commit and calls register_extension
-macro(register_external_extension NAME URL COMMIT DONT_LINK DONT_BUILD PATH INCLUDE_PATH)
-=======
   if ("${TEST_PATH}" STREQUAL "" AND "${LOAD_TESTS}")
     message(FATAL_ERROR "Invalid include path for extension '${NAME}' : '${INCLUDE_PATH}'")
   endif()
@@ -766,7 +745,6 @@
 
 # Downloads the external extension repo at the specified commit and calls register_extension
 macro(register_external_extension NAME URL COMMIT DONT_LINK DONT_BUILD LOAD_TESTS PATH INCLUDE_PATH TEST_PATH)
->>>>>>> 0e0fd210
   include(FetchContent)
   FETCHCONTENT_DECLARE(
           ${NAME}_extension_fc
@@ -774,16 +752,6 @@
           GIT_TAG ${COMMIT}
           GIT_SUBMODULES ""
   )
-<<<<<<< HEAD
-  message(STATUS "Building extension '${NAME}' from ${URL} @ ${COMMIT}")
-  FETCHCONTENT_POPULATE(${NAME}_EXTENSION_FC)
-
-  if ("${INCLUDE_PATH}" STREQUAL "")
-    register_extension(${NAME} ${DONT_LINK} ${DONT_BUILD} ${${NAME}_extension_fc_SOURCE_DIR}/${PATH} "${${NAME}_extension_fc_SOURCE_DIR}/src/include")
-  else()
-    register_extension(${NAME} ${DONT_LINK} ${DONT_BUILD} ${${NAME}_extension_fc_SOURCE_DIR}/${PATH} "${${NAME}_extension_fc_SOURCE_DIR}/${INCLUDE_PATH}")
-  endif()
-=======
   message(STATUS "Load extension '${NAME}' from ${URL} @ ${COMMIT}")
   FETCHCONTENT_POPULATE(${NAME}_EXTENSION_FC)
 
@@ -800,18 +768,12 @@
   endif()
 
   register_extension(${NAME} ${DONT_LINK} ${DONT_BUILD} ${LOAD_TESTS} ${${NAME}_extension_fc_SOURCE_DIR}/${PATH} "${INCLUDE_FULL_PATH}" "${TEST_FULL_PATH}")
->>>>>>> 0e0fd210
 endmacro()
 
 function(duckdb_extension_load NAME)
   # Parameter parsing
-<<<<<<< HEAD
-  set(options DONT_LINK DONT_BUILD)
-  set(oneValueArgs SOURCE_DIR INCLUDE_DIR GIT_URL GIT_TAG)
-=======
   set(options DONT_LINK DONT_BUILD LOAD_TESTS)
   set(oneValueArgs SOURCE_DIR INCLUDE_DIR TEST_DIR GIT_URL GIT_TAG)
->>>>>>> 0e0fd210
   cmake_parse_arguments(duckdb_extension_load "${options}" "${oneValueArgs}" "" ${ARGN})
 
   string(TOLOWER ${NAME} EXTENSION_NAME_LOWERCASE)
@@ -825,26 +787,15 @@
 
   # Remote Git extension
   if (${duckdb_extension_load_DONT_BUILD})
-<<<<<<< HEAD
-    register_extension(${NAME} "${duckdb_extension_load_DONT_LINK}" "${duckdb_extension_load_DONT_BUILD}" "" "")
-=======
     register_extension(${NAME} "${duckdb_extension_load_DONT_LINK}" "${duckdb_extension_load_DONT_BUILD}" "" "" "" "")
->>>>>>> 0e0fd210
   elseif (NOT "${duckdb_extension_load_GIT_URL}" STREQUAL "")
     if (NOT "${duckdb_extension_load_GIT_COMMIT}" STREQUAL "")
       error("Git URL specified but no valid git commit was found for ${NAME} extension")
     endif()
-<<<<<<< HEAD
-    register_external_extension(${NAME} "${duckdb_extension_load_GIT_URL}" "${duckdb_extension_load_GIT_TAG}" "${duckdb_extension_load_DONT_LINK}" "${duckdb_extension_load_DONT_BUILD}" "${duckdb_extension_load_SOURCE_DIR}" "${duckdb_extension_load_INCLUDE_DIR}")
-  elseif (NOT "${duckdb_extension_load_SOURCE_DIR}" STREQUAL "")
-    # Local extension, custom path
-    message(STATUS "Building extension '${NAME}' from '${duckdb_extension_load_SOURCE_DIR}'")
-=======
     register_external_extension(${NAME} "${duckdb_extension_load_GIT_URL}" "${duckdb_extension_load_GIT_TAG}" "${duckdb_extension_load_DONT_LINK}" "${duckdb_extension_load_DONT_BUILD}" "${duckdb_extension_load_LOAD_TESTS}" "${duckdb_extension_load_SOURCE_DIR}" "${duckdb_extension_load_INCLUDE_DIR}" "${duckdb_extension_load_TEST_DIR}")
   elseif (NOT "${duckdb_extension_load_SOURCE_DIR}" STREQUAL "")
     # Local extension, custom path
     message(STATUS "Load extension '${NAME}' from '${duckdb_extension_load_SOURCE_DIR}'")
->>>>>>> 0e0fd210
 
     # If no include path specified, use default
     if ("${duckdb_extension_load_INCLUDE_DIR}" STREQUAL "")
@@ -853,17 +804,6 @@
       set(INCLUDE_PATH_DEFAULT ${duckdb_extension_load_INCLUDE_DIR})
     endif()
 
-<<<<<<< HEAD
-    register_extension(${NAME} "${duckdb_extension_load_DONT_LINK}" "${duckdb_extension_load_DONT_BUILD}" "${duckdb_extension_load_SOURCE_DIR}" "${INCLUDE_PATH_DEFAULT}")
-  elseif(EXISTS ${CMAKE_SOURCE_DIR}/extension_external/${NAME})
-    # Local extension, default path
-    message(STATUS "Building extension '${NAME}' from '${CMAKE_SOURCE_DIR}/extension_external'")
-    register_extension(${NAME} ${duckdb_extension_load_DONT_LINK} "${duckdb_extension_load_DONT_BUILD}"  "${CMAKE_SOURCE_DIR}/extension_external/${NAME}" "${CMAKE_SOURCE_DIR}/extension_external/${NAME}/src/include")
-  else()
-    # Local extension, default path
-    message(STATUS "Building extension '${NAME}' from '${CMAKE_SOURCE_DIR}/extensions'")
-    register_extension(${NAME} ${duckdb_extension_load_DONT_LINK} "${duckdb_extension_load_DONT_BUILD}"  "${CMAKE_SOURCE_DIR}/extension/${NAME}" "${CMAKE_SOURCE_DIR}/extension/${NAME}/include")
-=======
     # If no test path specified, use default
     if ("${duckdb_extension_load_TEST_DIR}" STREQUAL "")
       set(TEST_PATH_DEFAULT "${duckdb_extension_load_SOURCE_DIR}/test/sql")
@@ -880,22 +820,16 @@
     # Local extension, default path
     message(STATUS "Load extension '${NAME}' from '${CMAKE_CURRENT_SOURCE_DIR}/extensions'")
     register_extension(${NAME} ${duckdb_extension_load_DONT_LINK} "${duckdb_extension_load_DONT_BUILD}" "${duckdb_extension_load_LOAD_TESTS}" "${CMAKE_SOURCE_DIR}/extension/${NAME}" "${CMAKE_SOURCE_DIR}/extension/${NAME}/include" "${CMAKE_SOURCE_DIR}/extension/${NAME}/test/sql")
->>>>>>> 0e0fd210
   endif()
 
   # Propagate variables set by register_extension
   set(DUCKDB_EXTENSION_NAMES ${DUCKDB_EXTENSION_NAMES} PARENT_SCOPE)
   set(DUCKDB_EXTENSION_${EXTENSION_NAME_UPPERCASE}_SHOULD_BUILD ${DUCKDB_EXTENSION_${EXTENSION_NAME_UPPERCASE}_SHOULD_BUILD} PARENT_SCOPE)
   set(DUCKDB_EXTENSION_${EXTENSION_NAME_UPPERCASE}_SHOULD_LINK ${DUCKDB_EXTENSION_${EXTENSION_NAME_UPPERCASE}_SHOULD_LINK} PARENT_SCOPE)
-<<<<<<< HEAD
-  set(DUCKDB_EXTENSION_${EXTENSION_NAME_UPPERCASE}_PATH ${DUCKDB_EXTENSION_${EXTENSION_NAME_UPPERCASE}_PATH} PARENT_SCOPE)
-  set(DUCKDB_EXTENSION_${EXTENSION_NAME_UPPERCASE}_INCLUDE_PATH ${DUCKDB_EXTENSION_${EXTENSION_NAME_UPPERCASE}_INCLUDE_PATH} PARENT_SCOPE)
-=======
   set(DUCKDB_EXTENSION_${EXTENSION_NAME_UPPERCASE}_LOAD_TESTS ${DUCKDB_EXTENSION_${EXTENSION_NAME_UPPERCASE}_LOAD_TESTS} PARENT_SCOPE)
   set(DUCKDB_EXTENSION_${EXTENSION_NAME_UPPERCASE}_PATH ${DUCKDB_EXTENSION_${EXTENSION_NAME_UPPERCASE}_PATH} PARENT_SCOPE)
   set(DUCKDB_EXTENSION_${EXTENSION_NAME_UPPERCASE}_INCLUDE_PATH ${DUCKDB_EXTENSION_${EXTENSION_NAME_UPPERCASE}_INCLUDE_PATH} PARENT_SCOPE)
   set(DUCKDB_EXTENSION_${EXTENSION_NAME_UPPERCASE}_TEST_PATH ${DUCKDB_EXTENSION_${EXTENSION_NAME_UPPERCASE}_TEST_PATH} PARENT_SCOPE)
->>>>>>> 0e0fd210
 endfunction()
 
 if(${EXPORT_DLL_SYMBOLS})
@@ -925,33 +859,12 @@
 endforeach()
 
 # Local extension config
-<<<<<<< HEAD
-if (EXISTS ${CMAKE_SOURCE_DIR}/extension/extension_config_local.cmake)
-  include(${CMAKE_SOURCE_DIR}/extension/extension_config_local.cmake)
-=======
 if (EXISTS ${CMAKE_CURRENT_SOURCE_DIR}/extension/extension_config_local.cmake)
   include(${CMAKE_CURRENT_SOURCE_DIR}/extension/extension_config_local.cmake)
->>>>>>> 0e0fd210
 endif()
 
 # Load client specific config
 if(BUILD_PYTHON)
-<<<<<<< HEAD
-  include(${CMAKE_SOURCE_DIR}/tools/pythonpkg/duckdb_extension_config.cmake)
-endif()
-if(BUILD_R OR CONFIGURE_R)
-  include(${CMAKE_SOURCE_DIR}/tools/rpkg/duckdb_extension_config.cmake)
-endif()
-if(BUILD_NODE)
-  include(${CMAKE_SOURCE_DIR}/tools/nodejs/duckdb_extension_config.cmake)
-endif()
-if (JDBC_DRIVER)
-  include(${CMAKE_SOURCE_DIR}/tools/jdbc/duckdb_extension_config.cmake)
-endif()
-
-# Load base extension config
-include(${CMAKE_SOURCE_DIR}/extension/extension_config.cmake)
-=======
   include(${CMAKE_CURRENT_SOURCE_DIR}/tools/pythonpkg/duckdb_extension_config.cmake)
 endif()
 if(BUILD_R OR CONFIGURE_R)
@@ -966,7 +879,6 @@
 
 # Load base extension config
 include(${CMAKE_CURRENT_SOURCE_DIR}/extension/extension_config.cmake)
->>>>>>> 0e0fd210
 
 if (BUILD_MAIN_DUCKDB_LIBRARY)
   add_subdirectory(src)
@@ -976,21 +888,6 @@
 # Add subdirectories for registered extensions
 foreach(EXT_NAME IN LISTS DUCKDB_EXTENSION_NAMES)
   string(TOUPPER ${EXT_NAME} EXT_NAME_UPPERCASE)
-<<<<<<< HEAD
-
-  # Skip explicitly disabled extensions
-  if (NOT ${DUCKDB_EXTENSION_${EXT_NAME_UPPERCASE}_SHOULD_BUILD})
-    continue()
-  endif()
-
-  if (DEFINED DUCKDB_EXTENSION_${EXT_NAME_UPPERCASE}_PATH)
-    add_subdirectory(${DUCKDB_EXTENSION_${EXT_NAME_UPPERCASE}_PATH} extension/${EXT_NAME})
-  else()
-    message(FATAL_ERROR "No path found for registered extension '${EXT_NAME}'")
-  endif()
-endforeach()
-
-=======
 
   if (NOT DEFINED DUCKDB_EXTENSION_${EXT_NAME_UPPERCASE}_SHOULD_BUILD)
     set(DUCKDB_EXTENSION_${EXT_NAME_UPPERCASE}_SHOULD_BUILD TRUE)
@@ -1013,7 +910,6 @@
   endif()
 endforeach()
 
->>>>>>> 0e0fd210
 # Output the extensions that we linked into DuckDB for some nice build logs
 set(LINKED_EXTENSIONS "")
 set(NONLINKED_EXTENSIONS "")
@@ -1042,8 +938,6 @@
   message(STATUS "Extensions explicitly skipped: ${EXT_LIST_DEBUG_MESSAGE}")
 endif()
 
-<<<<<<< HEAD
-=======
 # Special build where instead of building duckdb, we produce several artifact that require parsing the
 # extension config, such as a merged vcpg.json file for extension dependencies.
 if(${EXTENSION_CONFIG_BUILD})
@@ -1075,7 +969,6 @@
   endforeach()
 endif()
 
->>>>>>> 0e0fd210
 if(BUILD_PYTHON
         OR BUILD_R
         OR BUILD_NODE
