--- conflicted
+++ resolved
@@ -527,28 +527,16 @@
 	// If object cached is disabled
 	// or if this file has cached metadata
 	// or if the cached version already expired
-<<<<<<< HEAD
-	if (!ObjectCache::ObjectCacheEnabled(context_p)) {
-		metadata = LoadMetadata(context_p, allocator, *file_handle, parquet_options.encryption_config, encryption_util);
-	} else {
-		auto last_modify_time = fs.GetLastModifiedTime(*file_handle);
-		metadata = ObjectCache::GetObjectCache(context_p).Get<ParquetFileMetadataCache>(file_name);
-		if (!metadata || (last_modify_time + 10 >= metadata->read_time)) {
-			metadata =
-			    LoadMetadata(context_p, allocator, *file_handle, parquet_options.encryption_config, encryption_util);
-			ObjectCache::GetObjectCache(context_p).Put(file_name, metadata);
-=======
 	if (!metadata_p) {
 		if (!ObjectCache::ObjectCacheEnabled(context_p)) {
-			metadata = LoadMetadata(context_p, allocator, *file_handle, parquet_options.encryption_config);
+			metadata = LoadMetadata(context_p, allocator, *file_handle, parquet_options.encryption_config, encryption_util);
 		} else {
 			auto last_modify_time = fs.GetLastModifiedTime(*file_handle);
 			metadata = ObjectCache::GetObjectCache(context_p).Get<ParquetFileMetadataCache>(file_name);
 			if (!metadata || (last_modify_time + 10 >= metadata->read_time)) {
-				metadata = LoadMetadata(context_p, allocator, *file_handle, parquet_options.encryption_config);
+				metadata = LoadMetadata(context_p, allocator, *file_handle, parquet_options.encryption_config, encryption_util);
 				ObjectCache::GetObjectCache(context_p).Put(file_name, metadata);
 			}
->>>>>>> 2ae917c4
 		}
 	} else {
 		metadata = std::move(metadata_p);
