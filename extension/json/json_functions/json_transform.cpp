#include "json_transform.hpp"

#include "duckdb/common/types.hpp"
#include "duckdb/execution/expression_executor.hpp"
#include "duckdb/function/scalar/nested_functions.hpp"
#include "json_functions.hpp"
#include "json_scan.hpp"

namespace duckdb {

void JSONTransformOptions::Serialize(FieldWriter &writer) {
	writer.WriteField(strict_cast);
	writer.WriteField(error_duplicate_key);
	writer.WriteField(error_missing_key);
	writer.WriteField(error_unknown_key);
}

void JSONTransformOptions::Deserialize(FieldReader &reader) {
	strict_cast = reader.ReadRequired<bool>();
	error_duplicate_key = reader.ReadRequired<bool>();
	error_missing_key = reader.ReadRequired<bool>();
	error_unknown_key = reader.ReadRequired<bool>();
}

//! Forward declaration for recursion
static LogicalType StructureStringToType(yyjson_val *val, ClientContext &context);

static LogicalType StructureStringToTypeArray(yyjson_val *arr, ClientContext &context) {
	if (yyjson_arr_size(arr) != 1) {
		throw InvalidInputException("Too many values in array of JSON structure");
	}
	return LogicalType::LIST(StructureStringToType(yyjson_arr_get_first(arr), context));
}

static LogicalType StructureToTypeObject(yyjson_val *obj, ClientContext &context) {
	unordered_set<string> names;
	child_list_t<LogicalType> child_types;
	size_t idx, max;
	yyjson_val *key, *val;
	yyjson_obj_foreach(obj, idx, max, key, val) {
		val = yyjson_obj_iter_get_val(key);
		auto key_str = unsafe_yyjson_get_str(key);
		if (names.find(key_str) != names.end()) {
			JSONCommon::ThrowValFormatError("Duplicate keys in object in JSON structure: %s", val);
		}
		names.insert(key_str);
		child_types.emplace_back(key_str, StructureStringToType(val, context));
	}
	D_ASSERT(yyjson_obj_size(obj) == names.size());
	return LogicalType::STRUCT(child_types);
}

static LogicalType StructureStringToType(yyjson_val *val, ClientContext &context) {
	switch (yyjson_get_tag(val)) {
	case YYJSON_TYPE_ARR | YYJSON_SUBTYPE_NONE:
		return StructureStringToTypeArray(val, context);
	case YYJSON_TYPE_OBJ | YYJSON_SUBTYPE_NONE:
		return StructureToTypeObject(val, context);
	case YYJSON_TYPE_STR | YYJSON_SUBTYPE_NONE:
		return TransformStringToLogicalType(unsafe_yyjson_get_str(val), context);
	default:
		throw InvalidInputException("invalid JSON structure");
	}
}

static unique_ptr<FunctionData> JSONTransformBind(ClientContext &context, ScalarFunction &bound_function,
                                                  vector<unique_ptr<Expression>> &arguments) {
	D_ASSERT(bound_function.arguments.size() == 2);
	if (arguments[1]->HasParameter()) {
		throw ParameterNotResolvedException();
	}
	if (arguments[1]->return_type == LogicalTypeId::SQLNULL) {
		bound_function.return_type = LogicalTypeId::SQLNULL;
	} else if (!arguments[1]->IsFoldable()) {
		throw InvalidInputException("JSON structure must be a constant!");
	} else {
		auto structure_val = ExpressionExecutor::EvaluateScalar(context, *arguments[1]);
		if (!structure_val.DefaultTryCastAs(JSONCommon::JSONType())) {
			throw InvalidInputException("cannot cast JSON structure to string");
		}
		auto structure_string = structure_val.GetValueUnsafe<string_t>();
		JSONAllocator json_allocator(Allocator::DefaultAllocator());
		yyjson_read_err err;
		auto doc = JSONCommon::ReadDocumentUnsafe(structure_string, JSONCommon::READ_FLAG,
		                                          json_allocator.GetYYJSONAllocator(), &err);
		if (err.code != YYJSON_READ_SUCCESS) {
			JSONCommon::ThrowParseError(structure_string.GetDataUnsafe(), structure_string.GetSize(), err);
		}
		bound_function.return_type = StructureStringToType(doc->root, context);
	}
	return make_unique<VariableReturnBindData>(bound_function.return_type);
}

static inline string_t GetString(yyjson_val *val) {
	return string_t(unsafe_yyjson_get_str(val), unsafe_yyjson_get_len(val));
}

template <class T, class OP = TryCast>
static inline bool GetValueNumerical(yyjson_val *val, T &result, bool strict) {
	bool success;
	switch (yyjson_get_tag(val)) {
	case YYJSON_TYPE_NULL | YYJSON_SUBTYPE_NONE:
		return false;
	case YYJSON_TYPE_STR | YYJSON_SUBTYPE_NONE:
		success = OP::template Operation<string_t, T>(GetString(val), result, strict);
		break;
	case YYJSON_TYPE_ARR | YYJSON_SUBTYPE_NONE:
	case YYJSON_TYPE_OBJ | YYJSON_SUBTYPE_NONE:
		success = false;
		break;
	case YYJSON_TYPE_BOOL | YYJSON_SUBTYPE_TRUE:
	case YYJSON_TYPE_BOOL | YYJSON_SUBTYPE_FALSE:
		success = OP::template Operation<bool, T>(unsafe_yyjson_get_bool(val), result, strict);
		break;
	case YYJSON_TYPE_NUM | YYJSON_SUBTYPE_UINT:
		success = OP::template Operation<uint64_t, T>(unsafe_yyjson_get_uint(val), result, strict);
		break;
	case YYJSON_TYPE_NUM | YYJSON_SUBTYPE_SINT:
		success = OP::template Operation<int64_t, T>(unsafe_yyjson_get_sint(val), result, strict);
		break;
	case YYJSON_TYPE_NUM | YYJSON_SUBTYPE_REAL:
		success = OP::template Operation<double, T>(unsafe_yyjson_get_real(val), result, strict);
		break;
	default:
		throw InternalException("Unknown yyjson tag in GetValueNumerical");
	}
	if (!success && strict) {
		JSONCommon::ThrowValFormatError("Failed to cast value to numerical: %s", val);
	}
	return success;
}

template <class T, class OP = TryCastToDecimal>
static inline bool GetValueDecimal(yyjson_val *val, T &result, uint8_t w, uint8_t s, bool strict) {
	bool success;
	string error_message;
	switch (yyjson_get_tag(val)) {
	case YYJSON_TYPE_NULL | YYJSON_SUBTYPE_NONE:
		return false;
	case YYJSON_TYPE_STR | YYJSON_SUBTYPE_NONE:
		success = OP::template Operation<string_t, T>(GetString(val), result, &error_message, w, s);
		break;
	case YYJSON_TYPE_ARR | YYJSON_SUBTYPE_NONE:
	case YYJSON_TYPE_OBJ | YYJSON_SUBTYPE_NONE:
		success = false;
		break;
	case YYJSON_TYPE_BOOL | YYJSON_SUBTYPE_TRUE:
	case YYJSON_TYPE_BOOL | YYJSON_SUBTYPE_FALSE:
		success = OP::template Operation<bool, T>(unsafe_yyjson_get_bool(val), result, &error_message, w, s);
		break;
	case YYJSON_TYPE_NUM | YYJSON_SUBTYPE_UINT:
		success = OP::template Operation<uint64_t, T>(unsafe_yyjson_get_uint(val), result, &error_message, w, s);
		break;
	case YYJSON_TYPE_NUM | YYJSON_SUBTYPE_SINT:
		success = OP::template Operation<int64_t, T>(unsafe_yyjson_get_sint(val), result, &error_message, w, s);
		break;
	case YYJSON_TYPE_NUM | YYJSON_SUBTYPE_REAL:
		success = OP::template Operation<double, T>(unsafe_yyjson_get_real(val), result, &error_message, w, s);
		break;
	default:
		throw InternalException("Unknown yyjson tag in GetValueString");
	}
	if (!success && strict) {
		JSONCommon::ThrowValFormatError("Failed to cast value to numerical: %s", val);
	}
	return success;
}

static inline bool GetValueString(yyjson_val *val, yyjson_alc *alc, string_t &result, Vector &vector) {
	switch (yyjson_get_tag(val)) {
	case YYJSON_TYPE_NULL | YYJSON_SUBTYPE_NONE:
		return false;
	case YYJSON_TYPE_STR | YYJSON_SUBTYPE_NONE:
		result = string_t(unsafe_yyjson_get_str(val), unsafe_yyjson_get_len(val));
		return true;
	case YYJSON_TYPE_ARR | YYJSON_SUBTYPE_NONE:
	case YYJSON_TYPE_OBJ | YYJSON_SUBTYPE_NONE:
		result = JSONCommon::WriteVal<yyjson_val>(val, alc);
		return true;
	case YYJSON_TYPE_BOOL | YYJSON_SUBTYPE_TRUE:
	case YYJSON_TYPE_BOOL | YYJSON_SUBTYPE_FALSE:
		result = StringCast::Operation<bool>(unsafe_yyjson_get_bool(val), vector);
		return true;
	case YYJSON_TYPE_NUM | YYJSON_SUBTYPE_UINT:
		result = StringCast::Operation<uint64_t>(unsafe_yyjson_get_uint(val), vector);
		return true;
	case YYJSON_TYPE_NUM | YYJSON_SUBTYPE_SINT:
		result = StringCast::Operation<int64_t>(unsafe_yyjson_get_sint(val), vector);
		return true;
	case YYJSON_TYPE_NUM | YYJSON_SUBTYPE_REAL:
		result = StringCast::Operation<double>(unsafe_yyjson_get_real(val), vector);
		return true;
	default:
		throw InternalException("Unknown yyjson tag in GetValueString");
	}
}

template <class T>
static void TransformNumerical(yyjson_val *vals[], Vector &result, const idx_t count, const bool strict) {
	auto data = (T *)FlatVector::GetData(result);
	auto &validity = FlatVector::Validity(result);
	for (idx_t i = 0; i < count; i++) {
		const auto &val = vals[i];
		if (!val || !GetValueNumerical<T>(val, data[i], strict)) {
			validity.SetInvalid(i);
		}
	}
}

template <class T>
static void TransformDecimal(yyjson_val *vals[], Vector &result, const idx_t count, uint8_t width, uint8_t scale,
                             const bool strict) {
	auto data = (T *)FlatVector::GetData(result);
	auto &validity = FlatVector::Validity(result);
	for (idx_t i = 0; i < count; i++) {
		const auto &val = vals[i];
		if (!val || !GetValueDecimal<T>(val, data[i], width, scale, strict)) {
			validity.SetInvalid(i);
		}
	}
}

void JSONTransform::GetStringVector(yyjson_val *vals[], const idx_t count, const LogicalType &target,
                                    Vector &string_vector, const bool strict) {
	auto data = (string_t *)FlatVector::GetData(string_vector);
	auto &validity = FlatVector::Validity(string_vector);

	for (idx_t i = 0; i < count; i++) {
		const auto &val = vals[i];
		if (!val || yyjson_is_null(val)) {
			validity.SetInvalid(i);
		} else if (strict && !yyjson_is_str(val)) {
			JSONCommon::ThrowValFormatError("Unable to cast '%s' to " + LogicalTypeIdToString(target.id()), val);
		} else {
			data[i] = GetString(val);
		}
	}
}

static void TransformFromString(yyjson_val *vals[], Vector &result, const idx_t count, const bool strict) {
	Vector string_vector(LogicalTypeId::VARCHAR, count);
	JSONTransform::GetStringVector(vals, count, result.GetType(), string_vector, strict);

	string error_message;
	if (!VectorOperations::DefaultTryCast(string_vector, result, count, &error_message, strict) && strict) {
		throw InvalidInputException(error_message);
	}
}

template <class OP, class T>
static bool TransformStringWithFormat(Vector &string_vector, StrpTimeFormat &format, const idx_t count, Vector &result,
                                      string &error_message, const bool strict) {
	const auto source_strings = FlatVector::GetData<string_t>(string_vector);
	const auto &source_validity = FlatVector::Validity(string_vector);

	auto target_vals = FlatVector::GetData<T>(result);
	auto &target_validity = FlatVector::Validity(result);

	bool success = true;
	if (source_validity.AllValid()) {
		for (idx_t i = 0; i < count; i++) {
			if (!OP::template Operation<T>(format, source_strings[i], target_vals[i], error_message)) {
				target_validity.SetInvalid(i);
				success = false;
			}
		}
	} else {
		for (idx_t i = 0; i < count; i++) {
			if (!source_validity.RowIsValid(i)) {
				target_validity.SetInvalid(i);
			} else if (!OP::template Operation<T>(format, source_strings[i], target_vals[i], error_message)) {
				target_validity.SetInvalid(i);
				success = false;
			}
		}
	}
	return success;
}

static void TransformFromStringWithFormat(yyjson_val *vals[], Vector &result, const idx_t count,
                                          const JSONTransformOptions &options) {
	Vector string_vector(LogicalTypeId::VARCHAR, count);
	JSONTransform::GetStringVector(vals, count, result.GetType(), string_vector, options.strict_cast);

	const auto &result_type = result.GetType().id();
	auto &format = options.date_format_map->GetFormat(result_type);

	bool success;
	string error_message;
	switch (result_type) {
	case LogicalTypeId::DATE:
		success = TransformStringWithFormat<TryParseDate, date_t>(string_vector, format, count, result, error_message,
		                                                          options.strict_cast);
		break;
	case LogicalTypeId::TIMESTAMP:
		success = TransformStringWithFormat<TryParseTimeStamp, timestamp_t>(string_vector, format, count, result,
		                                                                    error_message, options.strict_cast);
		break;
	default:
		throw InternalException("No date/timestamp formats for %s", LogicalTypeIdToString(result.GetType().id()));
	}

	if (!success) {
		throw CastException(error_message);
	}
}

static void TransformToString(yyjson_val *vals[], yyjson_alc *alc, Vector &result, const idx_t count) {
	auto data = (string_t *)FlatVector::GetData(result);
	auto &validity = FlatVector::Validity(result);
	for (idx_t i = 0; i < count; i++) {
		const auto &val = vals[i];
		if (!val || !GetValueString(val, alc, data[i], result)) {
			validity.SetInvalid(i);
		}
	}
}

static void Transform(yyjson_val *vals[], yyjson_alc *alc, Vector &result, const idx_t count,
                      const JSONTransformOptions &options);

void JSONTransform::TransformObject(yyjson_val *objects[], yyjson_alc *alc, const idx_t count,
                                    const vector<string> &names, const vector<Vector *> &result_vectors,
                                    const JSONTransformOptions &options) {
	D_ASSERT(alc);
	D_ASSERT(names.size() == result_vectors.size());
	const idx_t column_count = names.size();

	// Build hash map from key to column index so we don't have to linearly search using the key
	json_key_map_t<idx_t> key_map;
	vector<yyjson_val **> nested_vals;
	nested_vals.reserve(column_count);
	for (idx_t col_idx = 0; col_idx < column_count; col_idx++) {
		key_map.insert({{names[col_idx].c_str(), names[col_idx].length()}, col_idx});
		nested_vals.push_back((yyjson_val **)alc->malloc(alc->ctx, sizeof(yyjson_val *) * count));
	}

	idx_t found_key_count;
	auto found_keys = (bool *)alc->malloc(alc->ctx, sizeof(bool) * column_count);

	size_t idx, max;
	yyjson_val *key, *val;
	for (idx_t i = 0; i < count; i++) {
		if (objects[i]) {
			found_key_count = 0;
			memset(found_keys, false, column_count);
			yyjson_obj_foreach(objects[i], idx, max, key, val) {
				auto key_ptr = yyjson_get_str(key);
				auto key_len = yyjson_get_len(key);
				auto it = key_map.find({key_ptr, key_len});
				if (it != key_map.end()) {
					const auto &col_idx = it->second;
					if (options.error_duplicate_key && found_keys[col_idx]) {
						JSONCommon::ThrowValFormatError(
						    "Duplicate key \"" + string(key_ptr, key_len) + "\" in object %s", objects[i]);
					}
					nested_vals[col_idx][i] = val;
					found_keys[col_idx] = true;
					if (++found_key_count == column_count) {
						break;
					}
				} else if (options.error_unknown_key) {
					JSONCommon::ThrowValFormatError("Object %s has unknown key \"" + string(key_ptr, key_len) + "\"",
					                                objects[i]);
				}
			}
			if (found_key_count != column_count) {
				// If 'error_missing_key, we throw an error if one of the keys was not found.
				// If not, we set the nested val to null so the recursion doesn't break
				for (idx_t col_idx = 0; col_idx < column_count; col_idx++) {
					if (!found_keys[col_idx]) {
						if (options.error_missing_key) {
							JSONCommon::ThrowValFormatError("Object %s does not have key \"" + names[col_idx] + "\"",
							                                objects[i]);
						} else {
							nested_vals[col_idx][i] = nullptr;
						}
					}
				}
			}
		} else {
			// Set nested val to null so the recursion doesn't break
			for (idx_t col_idx = 0; col_idx < column_count; col_idx++) {
				nested_vals[col_idx][i] = nullptr;
			}
		}
	}

	for (idx_t col_idx = 0; col_idx < column_count; col_idx++) {
		Transform(nested_vals[col_idx], alc, *result_vectors[col_idx], count, options);
	}
}

static void TransformObject(yyjson_val *objects[], yyjson_alc *alc, Vector &result, const idx_t count,
                            const LogicalType &type, const JSONTransformOptions &options) {
	// Get child vectors and names
	auto &child_vs = StructVector::GetEntries(result);
	vector<string> child_names;
	vector<Vector *> child_vectors;
	child_names.reserve(child_vs.size());
	child_vectors.reserve(child_vs.size());
	for (idx_t child_i = 0; child_i < child_vs.size(); child_i++) {
		child_names.push_back(StructType::GetChildName(type, child_i));
		child_vectors.push_back(child_vs[child_i].get());
	}

	JSONTransform::TransformObject(objects, alc, count, child_names, child_vectors, options);
}

static void TransformArray(yyjson_val *arrays[], yyjson_alc *alc, Vector &result, const idx_t count,
                           const JSONTransformOptions &options) {
	// Initialize list vector
	auto list_entries = FlatVector::GetData<list_entry_t>(result);
	auto &list_validity = FlatVector::Validity(result);
	idx_t offset = 0;
	for (idx_t i = 0; i < count; i++) {
		if (!arrays[i] || yyjson_is_null(arrays[i])) {
			list_validity.SetInvalid(i);
		}
		auto &entry = list_entries[i];
		entry.offset = offset;
		entry.length = yyjson_arr_size(arrays[i]);
		offset += entry.length;
	}
	ListVector::SetListSize(result, offset);
	ListVector::Reserve(result, offset);

	// Initialize array for the nested values
	auto nested_vals = (yyjson_val **)alc->malloc(alc->ctx, sizeof(yyjson_val *) * offset);

	// Get array values
	size_t idx, max;
	yyjson_val *val;
	idx_t list_i = 0;
	for (idx_t i = 0; i < count; i++) {
		if (!list_validity.RowIsValid(i)) {
			// We already marked this as invalid
			continue;
		}
		yyjson_arr_foreach(arrays[i], idx, max, val) {
			nested_vals[list_i] = val;
			list_i++;
		}
	}
	D_ASSERT(list_i == offset);
	// Transform array values
	Transform(nested_vals, alc, ListVector::GetEntry(result), offset, options);
}

static void Transform(yyjson_val *vals[], yyjson_alc *alc, Vector &result, const idx_t count,
                      const JSONTransformOptions &options) {
	auto result_type = result.GetType();
	if (options.date_format_map && (result_type == LogicalTypeId::TIMESTAMP || result_type == LogicalTypeId::DATE)) {
		TransformFromStringWithFormat(vals, result, count, options);
		return;
	}

	switch (result_type.id()) {
	case LogicalTypeId::SQLNULL:
		return;
	case LogicalTypeId::BOOLEAN:
		return TransformNumerical<bool>(vals, result, count, options.strict_cast);
	case LogicalTypeId::TINYINT:
		return TransformNumerical<int8_t>(vals, result, count, options.strict_cast);
	case LogicalTypeId::SMALLINT:
		return TransformNumerical<int16_t>(vals, result, count, options.strict_cast);
	case LogicalTypeId::INTEGER:
		return TransformNumerical<int32_t>(vals, result, count, options.strict_cast);
	case LogicalTypeId::BIGINT:
		return TransformNumerical<int64_t>(vals, result, count, options.strict_cast);
	case LogicalTypeId::UTINYINT:
		return TransformNumerical<uint8_t>(vals, result, count, options.strict_cast);
	case LogicalTypeId::USMALLINT:
		return TransformNumerical<uint16_t>(vals, result, count, options.strict_cast);
	case LogicalTypeId::UINTEGER:
		return TransformNumerical<uint32_t>(vals, result, count, options.strict_cast);
	case LogicalTypeId::UBIGINT:
		return TransformNumerical<uint64_t>(vals, result, count, options.strict_cast);
	case LogicalTypeId::HUGEINT:
		return TransformNumerical<hugeint_t>(vals, result, count, options.strict_cast);
	case LogicalTypeId::FLOAT:
		return TransformNumerical<float>(vals, result, count, options.strict_cast);
	case LogicalTypeId::DOUBLE:
		return TransformNumerical<double>(vals, result, count, options.strict_cast);
	case LogicalTypeId::DECIMAL: {
		auto width = DecimalType::GetWidth(result_type);
		auto scale = DecimalType::GetScale(result_type);
		switch (result_type.InternalType()) {
		case PhysicalType::INT16:
			return TransformDecimal<int16_t>(vals, result, count, width, scale, options.strict_cast);
		case PhysicalType::INT32:
			return TransformDecimal<int32_t>(vals, result, count, width, scale, options.strict_cast);
		case PhysicalType::INT64:
			return TransformDecimal<int64_t>(vals, result, count, width, scale, options.strict_cast);
		case PhysicalType::INT128:
			return TransformDecimal<hugeint_t>(vals, result, count, width, scale, options.strict_cast);
		default:
			throw InternalException("Unimplemented physical type for decimal");
		}
	}
	case LogicalTypeId::AGGREGATE_STATE:
	case LogicalTypeId::ENUM:
	case LogicalTypeId::DATE:
	case LogicalTypeId::INTERVAL:
	case LogicalTypeId::TIME:
	case LogicalTypeId::TIME_TZ:
	case LogicalTypeId::TIMESTAMP:
	case LogicalTypeId::TIMESTAMP_TZ:
	case LogicalTypeId::TIMESTAMP_NS:
	case LogicalTypeId::TIMESTAMP_MS:
	case LogicalTypeId::TIMESTAMP_SEC:
	case LogicalTypeId::UUID:
<<<<<<< HEAD
		return TransformFromString(vals, result, count, result_type, options.strict_cast);
=======
		return TransformFromString(vals, result, count, options.strict_cast);
>>>>>>> 81a86266
	case LogicalTypeId::VARCHAR:
	case LogicalTypeId::BLOB:
		return TransformToString(vals, alc, result, count);
	case LogicalTypeId::STRUCT:
		return TransformObject(vals, alc, result, count, result_type, options);
	case LogicalTypeId::LIST:
		return TransformArray(vals, alc, result, count, options);
	default:
		throw InternalException("Unexpected type at JSON Transform %s", result_type.ToString());
	}
}

template <bool strict>
static void TransformFunction(DataChunk &args, ExpressionState &state, Vector &result) {
	auto &lstate = JSONFunctionLocalState::ResetAndGet(state);
	auto alc = lstate.json_allocator.GetYYJSONAllocator();

	const auto count = args.size();
	auto &input = args.data[0];
	UnifiedVectorFormat input_data;
	input.ToUnifiedFormat(count, input_data);
	auto inputs = (string_t *)input_data.data;
	// Read documents
	yyjson_doc *docs[STANDARD_VECTOR_SIZE];
	yyjson_val *vals[STANDARD_VECTOR_SIZE];
	auto &result_validity = FlatVector::Validity(result);
	for (idx_t i = 0; i < count; i++) {
		auto idx = input_data.sel->get_index(i);
		if (!input_data.validity.RowIsValid(idx)) {
			docs[i] = nullptr;
			vals[i] = nullptr;
			result_validity.SetInvalid(i);
		} else {
			docs[i] = JSONCommon::ReadDocument(inputs[idx], JSONCommon::READ_FLAG, alc);
			vals[i] = docs[i]->root;
		}
	}

<<<<<<< HEAD
	const JSONTransformOptions options {strict, strict, strict, false};
=======
	const JSONTransformOptions options {strict, strict, strict, false, nullptr};
>>>>>>> 81a86266

	Transform(vals, alc, result, count, options);

	if (args.AllConstant()) {
		result.SetVectorType(VectorType::CONSTANT_VECTOR);
	}
}

static void GetTransformFunctionInternal(ScalarFunctionSet &set, const LogicalType &input_type) {
	set.AddFunction(ScalarFunction({input_type, LogicalType::VARCHAR}, LogicalType::ANY, TransformFunction<false>,
	                               JSONTransformBind, nullptr, nullptr, JSONFunctionLocalState::Init));
}

CreateScalarFunctionInfo JSONFunctions::GetTransformFunction() {
	ScalarFunctionSet set("json_transform");
	GetTransformFunctionInternal(set, LogicalType::VARCHAR);
	GetTransformFunctionInternal(set, JSONCommon::JSONType());
	return CreateScalarFunctionInfo(set);
}

static void GetTransformStrictFunctionInternal(ScalarFunctionSet &set, const LogicalType &input_type) {
	set.AddFunction(ScalarFunction({input_type, LogicalType::VARCHAR}, LogicalType::ANY, TransformFunction<true>,
	                               JSONTransformBind, nullptr, nullptr, JSONFunctionLocalState::Init));
}

CreateScalarFunctionInfo JSONFunctions::GetTransformStrictFunction() {
	ScalarFunctionSet set("json_transform_strict");
	GetTransformStrictFunctionInternal(set, LogicalType::VARCHAR);
	GetTransformStrictFunctionInternal(set, JSONCommon::JSONType());
	return CreateScalarFunctionInfo(set);
}

} // namespace duckdb<|MERGE_RESOLUTION|>--- conflicted
+++ resolved
@@ -510,11 +510,7 @@
 	case LogicalTypeId::TIMESTAMP_MS:
 	case LogicalTypeId::TIMESTAMP_SEC:
 	case LogicalTypeId::UUID:
-<<<<<<< HEAD
-		return TransformFromString(vals, result, count, result_type, options.strict_cast);
-=======
 		return TransformFromString(vals, result, count, options.strict_cast);
->>>>>>> 81a86266
 	case LogicalTypeId::VARCHAR:
 	case LogicalTypeId::BLOB:
 		return TransformToString(vals, alc, result, count);
@@ -553,11 +549,7 @@
 		}
 	}
 
-<<<<<<< HEAD
-	const JSONTransformOptions options {strict, strict, strict, false};
-=======
 	const JSONTransformOptions options {strict, strict, strict, false, nullptr};
->>>>>>> 81a86266
 
 	Transform(vals, alc, result, count, options);
 
