--- conflicted
+++ resolved
@@ -97,7 +97,6 @@
 	return conn->Execute(query, params, many);
 }
 
-<<<<<<< HEAD
 shared_ptr<DuckDBPyConnection> PyConnectionWrapper::UnregisterUDF(const string &name,
                                                                   shared_ptr<DuckDBPyConnection> conn) {
 	return conn->UnregisterUDF(name);
@@ -112,10 +111,7 @@
 	return conn->RegisterScalarUDF(name, udf, parameters_p, return_type_p, varargs, null_handling, exception_handling);
 }
 
-shared_ptr<DuckDBPyConnection> PyConnectionWrapper::Append(const string &name, DataFrame value,
-=======
 shared_ptr<DuckDBPyConnection> PyConnectionWrapper::Append(const string &name, PandasDataFrame value,
->>>>>>> c5737e4a
                                                            shared_ptr<DuckDBPyConnection> conn) {
 	return conn->Append(name, value);
 }
