//===----------------------------------------------------------------------===//
//                         DuckDB
//
// duckdb_python/pyconnection.hpp
//
//
//===----------------------------------------------------------------------===//

#pragma once
#include "arrow_array_stream.hpp"
#include "duckdb.hpp"
#include "duckdb_python/pybind_wrapper.hpp"
#include "duckdb/common/unordered_map.hpp"
#include "duckdb_python/import_cache/python_import_cache.hpp"
#include "duckdb_python/registered_py_object.hpp"
#include "duckdb_python/pandas_type.hpp"
#include "duckdb_python/pyrelation.hpp"
#include "duckdb_python/pytype.hpp"
#include "duckdb_python/path_like.hpp"
#include "duckdb/execution/operator/persistent/csv_reader_options.hpp"
#include "duckdb_python/pyfilesystem.hpp"
#include "duckdb/function/scalar_function.hpp"
#include "duckdb_python/exception_handling_enum.hpp"

namespace duckdb {

enum class PythonEnvironmentType { NORMAL, INTERACTIVE, JUPYTER };

struct DuckDBPyRelation;

class RegisteredArrow : public RegisteredObject {

public:
	RegisteredArrow(unique_ptr<PythonTableArrowArrayStreamFactory> arrow_factory_p, py::object obj_p)
	    : RegisteredObject(std::move(obj_p)), arrow_factory(std::move(arrow_factory_p)) {};
	unique_ptr<PythonTableArrowArrayStreamFactory> arrow_factory;
};

struct DuckDBPyConnection : public std::enable_shared_from_this<DuckDBPyConnection> {
public:
	shared_ptr<DuckDB> database;
	unique_ptr<Connection> connection;
	unique_ptr<DuckDBPyRelation> result;
	vector<shared_ptr<DuckDBPyConnection>> cursors;
	unordered_map<string, shared_ptr<Relation>> temporary_views;
	std::mutex py_connection_lock;
	//! MemoryFileSystem used to temporarily store file-like objects for reading
	shared_ptr<ModifiedMemoryFileSystem> internal_object_filesystem;
	case_insensitive_map_t<unique_ptr<PythonDependencies>> registered_functions;

public:
	explicit DuckDBPyConnection() {
	}

public:
	static void Initialize(py::handle &m);
	static void Cleanup();

	shared_ptr<DuckDBPyConnection> Enter();

	static bool Exit(DuckDBPyConnection &self, const py::object &exc_type, const py::object &exc,
	                 const py::object &traceback);

	static bool DetectAndGetEnvironment();
	static bool IsJupyter();
	static shared_ptr<DuckDBPyConnection> DefaultConnection();
	static PythonImportCache *ImportCache();
	static bool IsInteractive();

	unique_ptr<DuckDBPyRelation>
	ReadCSV(const py::object &name, const py::object &header = py::none(), const py::object &compression = py::none(),
	        const py::object &sep = py::none(), const py::object &delimiter = py::none(),
	        const py::object &dtype = py::none(), const py::object &na_values = py::none(),
	        const py::object &skiprows = py::none(), const py::object &quotechar = py::none(),
	        const py::object &escapechar = py::none(), const py::object &encoding = py::none(),
	        const py::object &parallel = py::none(), const py::object &date_format = py::none(),
	        const py::object &timestamp_format = py::none(), const py::object &sample_size = py::none(),
	        const py::object &all_varchar = py::none(), const py::object &normalize_names = py::none(),
	        const py::object &filename = py::none());

	unique_ptr<DuckDBPyRelation> ReadJSON(const string &filename, const py::object &columns = py::none(),
	                                      const py::object &sample_size = py::none(),
	                                      const py::object &maximum_depth = py::none());

	shared_ptr<DuckDBPyType> MapType(const shared_ptr<DuckDBPyType> &key_type,
	                                 const shared_ptr<DuckDBPyType> &value_type);
	shared_ptr<DuckDBPyType> StructType(const py::object &fields);
	shared_ptr<DuckDBPyType> ArrayType(const shared_ptr<DuckDBPyType> &type);
	shared_ptr<DuckDBPyType> UnionType(const py::object &members);
	shared_ptr<DuckDBPyType> EnumType(const string &name, const shared_ptr<DuckDBPyType> &type,
	                                  const py::list &values_p);
	shared_ptr<DuckDBPyType> DecimalType(int width, int scale);
	shared_ptr<DuckDBPyType> StringType(const string &collation = string());
	shared_ptr<DuckDBPyType> Type(const string &type_str);

<<<<<<< HEAD
	shared_ptr<DuckDBPyConnection> RegisterScalarUDF(const string &name, const py::object &udf,
	                                                 const py::object &arguments = py::none(),
	                                                 shared_ptr<DuckDBPyType> return_type = nullptr,
	                                                 bool varargs = false);
	shared_ptr<DuckDBPyConnection> RegisterVectorizedUDF(const string &name, const py::object &udf,
	                                                     const py::object &arguments = py::none(),
	                                                     shared_ptr<DuckDBPyType> return_type = nullptr,
	                                                     bool varargs = false);
=======
	shared_ptr<DuckDBPyConnection>
	RegisterScalarUDF(const string &name, const py::object &udf, const py::object &arguments = py::none(),
	                  shared_ptr<DuckDBPyType> return_type = nullptr, bool varargs = false,
	                  FunctionNullHandling null_handling = FunctionNullHandling::DEFAULT_NULL_HANDLING,
	                  PythonExceptionHandling exception_handling = PythonExceptionHandling::FORWARD_ERROR);
>>>>>>> 6397f006

	shared_ptr<DuckDBPyConnection> ExecuteMany(const string &query, py::object params = py::list());

	unique_ptr<QueryResult> ExecuteInternal(const string &query, py::object params = py::list(), bool many = false);

	shared_ptr<DuckDBPyConnection> Execute(const string &query, py::object params = py::list(), bool many = false);

	shared_ptr<DuckDBPyConnection> Append(const string &name, const DataFrame &value);

	shared_ptr<DuckDBPyConnection> RegisterPythonObject(const string &name, const py::object &python_object);

	void InstallExtension(const string &extension, bool force_install = false);

	void LoadExtension(const string &extension);

	unique_ptr<DuckDBPyRelation> FromQuery(const string &query, const string &alias = "query_relation");
	unique_ptr<DuckDBPyRelation> RunQuery(const string &query, const string &alias = "query_relation");

	unique_ptr<DuckDBPyRelation> Table(const string &tname);

	unique_ptr<DuckDBPyRelation> Values(py::object params = py::none());

	unique_ptr<DuckDBPyRelation> View(const string &vname);

	unique_ptr<DuckDBPyRelation> TableFunction(const string &fname, py::object params = py::list());

	unique_ptr<DuckDBPyRelation> FromDF(const DataFrame &value);

	unique_ptr<DuckDBPyRelation> FromParquet(const string &file_glob, bool binary_as_string, bool file_row_number,
	                                         bool filename, bool hive_partitioning, bool union_by_name,
	                                         const py::object &compression = py::none());

	unique_ptr<DuckDBPyRelation> FromParquets(const vector<string> &file_globs, bool binary_as_string,
	                                          bool file_row_number, bool filename, bool hive_partitioning,
	                                          bool union_by_name, const py::object &compression = py::none());

	unique_ptr<DuckDBPyRelation> FromArrow(py::object &arrow_object);

	unique_ptr<DuckDBPyRelation> FromSubstrait(py::bytes &proto);

	unique_ptr<DuckDBPyRelation> GetSubstrait(const string &query, bool enable_optimizer = true);

	unique_ptr<DuckDBPyRelation> GetSubstraitJSON(const string &query, bool enable_optimizer = true);

	unique_ptr<DuckDBPyRelation> FromSubstraitJSON(const string &json);

	unordered_set<string> GetTableNames(const string &query);

	shared_ptr<DuckDBPyConnection> UnregisterPythonObject(const string &name);

	shared_ptr<DuckDBPyConnection> Begin();

	shared_ptr<DuckDBPyConnection> Commit();

	shared_ptr<DuckDBPyConnection> Rollback();

	void Close();

	ModifiedMemoryFileSystem &GetObjectFileSystem();

	// cursor() is stupid
	shared_ptr<DuckDBPyConnection> Cursor();

	Optional<py::list> GetDescription();

	// these should be functions on the result but well
	Optional<py::tuple> FetchOne();

	py::list FetchMany(idx_t size);

	py::list FetchAll();

	py::dict FetchNumpy();
	DataFrame FetchDF(bool date_as_object);
	DataFrame FetchDFChunk(const idx_t vectors_per_chunk = 1, bool date_as_object = false) const;

	duckdb::pyarrow::Table FetchArrow(idx_t chunk_size);
	PolarsDataFrame FetchPolars(idx_t chunk_size);

	py::dict FetchPyTorch();

	py::dict FetchTF();

	duckdb::pyarrow::RecordBatchReader FetchRecordBatchReader(const idx_t chunk_size) const;

	static shared_ptr<DuckDBPyConnection> Connect(const string &database, bool read_only, const py::dict &config);

	static vector<Value> TransformPythonParamList(const py::handle &params);

	void RegisterFilesystem(AbstractFileSystem filesystem);
	void UnregisterFilesystem(const py::str &name);
	py::list ListFilesystems();
	bool FileSystemIsRegistered(const string &name);

	//! Default connection to an in-memory database
	static shared_ptr<DuckDBPyConnection> default_connection;
	//! Caches and provides an interface to get frequently used modules+subtypes
	static shared_ptr<PythonImportCache> import_cache;

	static bool IsPandasDataframe(const py::object &object);
	static bool IsPolarsDataframe(const py::object &object);
	static bool IsAcceptedArrowObject(const py::object &object);
	static NumpyObjectType IsAcceptedNumpyObject(const py::object &object);

	static unique_ptr<QueryResult> CompletePendingQuery(PendingQueryResult &pending_query);

private:
	PathLike GetPathLike(const py::object &object);
	unique_lock<std::mutex> AcquireConnectionLock();
	ScalarFunction CreatePyArrowScalarUDF(const string &name, const py::object &udf, const py::object &parameters,
	                                      shared_ptr<DuckDBPyType> return_type, bool varargs);
	ScalarFunction CreateScalarUDF(const string &name, const py::object &udf, const py::object &parameters,
	                               shared_ptr<DuckDBPyType> return_type, bool varargs,
	                               FunctionNullHandling null_handling, PythonExceptionHandling exception_handling);

	static PythonEnvironmentType environment;
	static void DetectEnvironment();
};

template <class T>
static bool ModuleIsLoaded() {
	auto dict = pybind11::module_::import("sys").attr("modules");
	return dict.contains(py::str(T::Name));
}

} // namespace duckdb<|MERGE_RESOLUTION|>--- conflicted
+++ resolved
@@ -93,22 +93,17 @@
 	shared_ptr<DuckDBPyType> StringType(const string &collation = string());
 	shared_ptr<DuckDBPyType> Type(const string &type_str);
 
-<<<<<<< HEAD
-	shared_ptr<DuckDBPyConnection> RegisterScalarUDF(const string &name, const py::object &udf,
-	                                                 const py::object &arguments = py::none(),
-	                                                 shared_ptr<DuckDBPyType> return_type = nullptr,
-	                                                 bool varargs = false);
-	shared_ptr<DuckDBPyConnection> RegisterVectorizedUDF(const string &name, const py::object &udf,
-	                                                     const py::object &arguments = py::none(),
-	                                                     shared_ptr<DuckDBPyType> return_type = nullptr,
-	                                                     bool varargs = false);
-=======
 	shared_ptr<DuckDBPyConnection>
 	RegisterScalarUDF(const string &name, const py::object &udf, const py::object &arguments = py::none(),
 	                  shared_ptr<DuckDBPyType> return_type = nullptr, bool varargs = false,
 	                  FunctionNullHandling null_handling = FunctionNullHandling::DEFAULT_NULL_HANDLING,
 	                  PythonExceptionHandling exception_handling = PythonExceptionHandling::FORWARD_ERROR);
->>>>>>> 6397f006
+
+	shared_ptr<DuckDBPyConnection>
+	RegisterVectorizedUDF(const string &name, const py::object &udf, const py::object &arguments = py::none(),
+	                      shared_ptr<DuckDBPyType> return_type = nullptr, bool varargs = false,
+	                      FunctionNullHandling null_handling = FunctionNullHandling::DEFAULT_NULL_HANDLING,
+	                      PythonExceptionHandling exception_handling = PythonExceptionHandling::FORWARD_ERROR);
 
 	shared_ptr<DuckDBPyConnection> ExecuteMany(const string &query, py::object params = py::list());
 
@@ -219,7 +214,9 @@
 	PathLike GetPathLike(const py::object &object);
 	unique_lock<std::mutex> AcquireConnectionLock();
 	ScalarFunction CreatePyArrowScalarUDF(const string &name, const py::object &udf, const py::object &parameters,
-	                                      shared_ptr<DuckDBPyType> return_type, bool varargs);
+	                                      shared_ptr<DuckDBPyType> return_type, bool varargs,
+	                                      FunctionNullHandling null_handling,
+	                                      PythonExceptionHandling exception_handling);
 	ScalarFunction CreateScalarUDF(const string &name, const py::object &udf, const py::object &parameters,
 	                               shared_ptr<DuckDBPyType> return_type, bool varargs,
 	                               FunctionNullHandling null_handling, PythonExceptionHandling exception_handling);
