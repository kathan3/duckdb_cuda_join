//===----------------------------------------------------------------------===//
//                         DuckDB
//
// duckdb_python/import_cache/python_import_cache.hpp
//
//
//===----------------------------------------------------------------------===//

#pragma once

#include "duckdb_python/pybind_wrapper.hpp"
#include "duckdb.hpp"
#include "duckdb/common/vector.hpp"
#include "duckdb_python/python_object_container.hpp"
#include "duckdb_python/import_cache/python_import_cache_modules.hpp"

namespace duckdb {

struct PythonImportCache {
public:
	explicit PythonImportCache() {
	}
	~PythonImportCache();

public:
	template <class T>
	T &LazyLoadModule(T &module) {
		if (!module.LoadAttempted()) {
			module.LoadModule(T::Name, *this);
		}
		return module;
	}

	NumpyCacheItem &numpy() {
		return LazyLoadModule(numpy_module);
	}
	TypesCacheItem &types() {
		return LazyLoadModule(types_module);
	}
<<<<<<< HEAD
=======
	TypingCacheItem &typing() {
		return LazyLoadModule(typing_module);
	}
>>>>>>> ce2b0a1e
	PyDuckDBCacheItem &pyduckdb() {
		return LazyLoadModule(pyduckdb_module);
	}
	DatetimeCacheItem &datetime() {
		return LazyLoadModule(datetime_module);
	}
	DecimalCacheItem &decimal() {
		return LazyLoadModule(decimal_module);
	}
	UUIDCacheItem &uuid() {
		return LazyLoadModule(uuid_module);
	}
	PathLibCacheItem &pathlib() {
		return LazyLoadModule(pathlib_module);
	}
	PandasCacheItem &pandas() {
		return LazyLoadModule(pandas_module);
	}
	PolarsCacheItem &polars() {
		return LazyLoadModule(polars_module);
	}
	ArrowCacheItem &arrow() {
		return LazyLoadModule(arrow_module);
	}
	IPythonCacheItem &IPython() {
		return LazyLoadModule(IPython_module);
	}
	IpywidgetsCacheItem &ipywidgets() {
		return LazyLoadModule(ipywidgets_module);
	}

private:
	NumpyCacheItem numpy_module;
	TypesCacheItem types_module;
<<<<<<< HEAD
=======
	TypingCacheItem typing_module;
	PathLibCacheItem pathlib_module;
>>>>>>> ce2b0a1e
	PyDuckDBCacheItem pyduckdb_module;
	DatetimeCacheItem datetime_module;
	DecimalCacheItem decimal_module;
	UUIDCacheItem uuid_module;
	PandasCacheItem pandas_module;
	PolarsCacheItem polars_module;
	ArrowCacheItem arrow_module;
	IPythonCacheItem IPython_module;
	IpywidgetsCacheItem ipywidgets_module;

public:
	PyObject *AddCache(py::object item);

private:
	vector<py::object> owned_objects;
};

} // namespace duckdb<|MERGE_RESOLUTION|>--- conflicted
+++ resolved
@@ -37,12 +37,9 @@
 	TypesCacheItem &types() {
 		return LazyLoadModule(types_module);
 	}
-<<<<<<< HEAD
-=======
 	TypingCacheItem &typing() {
 		return LazyLoadModule(typing_module);
 	}
->>>>>>> ce2b0a1e
 	PyDuckDBCacheItem &pyduckdb() {
 		return LazyLoadModule(pyduckdb_module);
 	}
@@ -77,11 +74,8 @@
 private:
 	NumpyCacheItem numpy_module;
 	TypesCacheItem types_module;
-<<<<<<< HEAD
-=======
 	TypingCacheItem typing_module;
 	PathLibCacheItem pathlib_module;
->>>>>>> ce2b0a1e
 	PyDuckDBCacheItem pyduckdb_module;
 	DatetimeCacheItem datetime_module;
 	DecimalCacheItem decimal_module;
