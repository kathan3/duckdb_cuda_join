--- conflicted
+++ resolved
@@ -52,11 +52,8 @@
 
 	void Close();
 
-<<<<<<< HEAD
-=======
 	bool IsClosed() const;
 
->>>>>>> b3f6a8f1
 private:
 	void FillNumpy(py::dict &res, idx_t col_idx, NumpyResultConversion &conversion, const char *name);
 
