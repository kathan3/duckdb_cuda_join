--- conflicted
+++ resolved
@@ -531,161 +531,8 @@
 	}
 }
 
-<<<<<<< HEAD
-RawArrayWrapper::RawArrayWrapper(const LogicalType &type) : data(nullptr), type(type), count(0) {
-	switch (type.id()) {
-	case LogicalTypeId::BOOLEAN:
-		type_width = sizeof(bool);
-		break;
-	case LogicalTypeId::UTINYINT:
-		type_width = sizeof(uint8_t);
-		break;
-	case LogicalTypeId::USMALLINT:
-		type_width = sizeof(uint16_t);
-		break;
-	case LogicalTypeId::UINTEGER:
-		type_width = sizeof(uint32_t);
-		break;
-	case LogicalTypeId::UBIGINT:
-		type_width = sizeof(uint64_t);
-		break;
-	case LogicalTypeId::TINYINT:
-		type_width = sizeof(int8_t);
-		break;
-	case LogicalTypeId::SMALLINT:
-		type_width = sizeof(int16_t);
-		break;
-	case LogicalTypeId::INTEGER:
-		type_width = sizeof(int32_t);
-		break;
-	case LogicalTypeId::BIGINT:
-		type_width = sizeof(int64_t);
-		break;
-	case LogicalTypeId::FLOAT:
-		type_width = sizeof(float);
-		break;
-	case LogicalTypeId::HUGEINT:
-	case LogicalTypeId::UHUGEINT:
-	case LogicalTypeId::DOUBLE:
-	case LogicalTypeId::DECIMAL:
-		type_width = sizeof(double);
-		break;
-	case LogicalTypeId::TIMESTAMP:
-	case LogicalTypeId::TIMESTAMP_SEC:
-	case LogicalTypeId::TIMESTAMP_MS:
-	case LogicalTypeId::TIMESTAMP_NS:
-	case LogicalTypeId::DATE:
-	case LogicalTypeId::INTERVAL:
-	case LogicalTypeId::TIMESTAMP_TZ:
-		type_width = sizeof(int64_t);
-		break;
-	case LogicalTypeId::TIME:
-	case LogicalTypeId::TIME_TZ:
-	case LogicalTypeId::VARCHAR:
-	case LogicalTypeId::BIT:
-	case LogicalTypeId::BLOB:
-	case LogicalTypeId::ENUM:
-	case LogicalTypeId::LIST:
-	case LogicalTypeId::MAP:
-	case LogicalTypeId::STRUCT:
-	case LogicalTypeId::UNION:
-	case LogicalTypeId::UUID:
-		type_width = sizeof(PyObject *);
-		break;
-	default:
-		throw NotImplementedException("Unsupported type \"%s\" for DuckDB -> NumPy conversion", type.ToString());
-	}
-}
-
-string RawArrayWrapper::DuckDBToNumpyDtype(const LogicalType &type) {
-	switch (type.id()) {
-	case LogicalTypeId::BOOLEAN:
-		return "bool";
-	case LogicalTypeId::TINYINT:
-		return "int8";
-	case LogicalTypeId::SMALLINT:
-		return "int16";
-	case LogicalTypeId::INTEGER:
-		return "int32";
-	case LogicalTypeId::BIGINT:
-		return "int64";
-	case LogicalTypeId::UTINYINT:
-		return "uint8";
-	case LogicalTypeId::USMALLINT:
-		return "uint16";
-	case LogicalTypeId::UINTEGER:
-		return "uint32";
-	case LogicalTypeId::UBIGINT:
-		return "uint64";
-	case LogicalTypeId::FLOAT:
-		return "float32";
-	case LogicalTypeId::HUGEINT:
-	case LogicalTypeId::UHUGEINT:
-	case LogicalTypeId::DOUBLE:
-	case LogicalTypeId::DECIMAL:
-		return "float64";
-	case LogicalTypeId::TIMESTAMP:
-		return "datetime64[us]";
-	case LogicalTypeId::TIMESTAMP_TZ:
-		return "datetime64[us]";
-	case LogicalTypeId::TIMESTAMP_NS:
-		return "datetime64[ns]";
-	case LogicalTypeId::TIMESTAMP_MS:
-		return "datetime64[ms]";
-	case LogicalTypeId::TIMESTAMP_SEC:
-		return "datetime64[s]";
-	case LogicalTypeId::DATE:
-		// FIXME: should this not be 'date64[ns]' ?
-		return "datetime64[ns]";
-	case LogicalTypeId::INTERVAL:
-		return "timedelta64[ns]";
-	case LogicalTypeId::TIME:
-	case LogicalTypeId::TIME_TZ:
-	case LogicalTypeId::VARCHAR:
-	case LogicalTypeId::BIT:
-	case LogicalTypeId::BLOB:
-	case LogicalTypeId::LIST:
-	case LogicalTypeId::MAP:
-	case LogicalTypeId::STRUCT:
-	case LogicalTypeId::UNION:
-	case LogicalTypeId::UUID:
-		return "object";
-	case LogicalTypeId::ENUM: {
-		auto size = EnumType::GetSize(type);
-		if (size <= (idx_t)NumericLimits<int8_t>::Maximum()) {
-			return "int8";
-		} else if (size <= (idx_t)NumericLimits<int16_t>::Maximum()) {
-			return "int16";
-		} else if (size <= (idx_t)NumericLimits<int32_t>::Maximum()) {
-			return "int32";
-		} else {
-			throw InternalException("Size not supported on ENUM types");
-		}
-	}
-	default:
-		throw NotImplementedException("Unsupported type \"%s\"", type.ToString());
-	}
-}
-
-void RawArrayWrapper::Initialize(idx_t capacity) {
-	string dtype = DuckDBToNumpyDtype(type);
-
-	array = py::array(py::dtype(dtype), capacity);
-	data = data_ptr_cast(array.mutable_data());
-}
-
-void RawArrayWrapper::Resize(idx_t new_capacity) {
-	vector<py::ssize_t> new_shape {py::ssize_t(new_capacity)};
-	array.resize(new_shape, false);
-	data = data_ptr_cast(array.mutable_data());
-}
-
-ArrayWrapper::ArrayWrapper(const LogicalType &type, const ClientProperties &client_properties_p)
-    : requires_mask(false), client_properties(client_properties_p) {
-=======
 ArrayWrapper::ArrayWrapper(const LogicalType &type, const ClientProperties &client_properties_p, bool pandas)
     : requires_mask(false), client_properties(client_properties_p), pandas(pandas) {
->>>>>>> cb1c4932
 	data = make_uniq<RawArrayWrapper>(type);
 	mask = make_uniq<RawArrayWrapper>(LogicalType::BOOLEAN);
 }
@@ -763,8 +610,7 @@
 		may_have_null = ConvertColumn<hugeint_t, double, duckdb_py_convert::IntegralConvert>(append_data);
 		break;
 	case LogicalTypeId::UHUGEINT:
-		may_have_null = ConvertColumn<uhugeint_t, double, duckdb_py_convert::IntegralConvert>(current_offset, dataptr,
-		                                                                                      maskptr, idata, count);
+		may_have_null = ConvertColumn<uhugeint_t, double, duckdb_py_convert::IntegralConvert>(append_data);
 		break;
 	case LogicalTypeId::FLOAT:
 		may_have_null = ConvertColumnRegular<float>(append_data);
