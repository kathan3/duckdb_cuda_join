--- conflicted
+++ resolved
@@ -44,15 +44,12 @@
             # the class is named specifically
             item.add_marker(skip_listed)
 
-
 @pytest.fixture(scope="function")
 def duckdb_empty_cursor(request):
     connection = duckdb.connect('')
     cursor = connection.cursor()
     return cursor
 
-<<<<<<< HEAD
-=======
 def pandas_supports_arrow_backend():
     try:
         from pandas.compat import pa_version_under7p0
@@ -124,7 +121,6 @@
     def __getattr__(self, __name: str):
         item = eval(f'self.pandas.{__name}')
         return item
->>>>>>> da69aeaa
 
 @pytest.fixture(scope="function")
 def require():
