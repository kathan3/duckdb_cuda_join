--- conflicted
+++ resolved
@@ -23,13 +23,10 @@
 paramstyle: str
 string_const: token_type
 threadsafety: int
-<<<<<<< HEAD
 __standard_vector_size__: int
 
-=======
 __interactive__: bool
 __jupyter__: bool
->>>>>>> d5ca6f3f
 
 class BinderException(ProgrammingError): ...
 
