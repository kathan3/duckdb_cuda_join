import Base.Threads.@spawn

mutable struct QueryResult
    handle::Ref{duckdb_result}
    df::DataFrame

    function QueryResult(handle::Ref{duckdb_result})
        df = toDataFrame(handle)

        result = new(handle, df)
        finalizer(_close_result, result)
        return result
    end
end

function _close_result(result::QueryResult)
    duckdb_destroy_result(result.handle)
    return
end

mutable struct ColumnConversionData
    chunks::Vector{DataChunk}
    col_idx::Int64
    logical_type::LogicalType
    conversion_data::Any
end

mutable struct ListConversionData
    conversion_func::Function
    conversion_loop_func::Function
    child_type::LogicalType
    internal_type::Type
    target_type::Type
    child_conversion_data::Any
end

mutable struct StructConversionData
    tuple_type::Any
    child_conversion_data::Vector{ListConversionData}
end

function nop_convert(column_data::ColumnConversionData, val)
    return val
end

function convert_string(column_data::ColumnConversionData, val::Ptr{Cvoid}, idx::UInt64)
    base_ptr = val + (idx - 1) * sizeof(duckdb_string_t)
    length_ptr = Base.unsafe_convert(Ptr{Int32}, base_ptr)
    length = unsafe_load(length_ptr)
    if length <= STRING_INLINE_LENGTH
        prefix_ptr = Base.unsafe_convert(Ptr{UInt8}, base_ptr + sizeof(Int32))
        return unsafe_string(prefix_ptr, length)
    else
        ptr_ptr = Base.unsafe_convert(Ptr{Ptr{UInt8}}, base_ptr + sizeof(Int32) * 2)
        data_ptr = Base.unsafe_load(ptr_ptr)
        return unsafe_string(data_ptr, length)
    end
end

function convert_blob(column_data::ColumnConversionData, val::Ptr{Cvoid}, idx::UInt64)::Base.CodeUnits{UInt8, String}
    return Base.codeunits(convert_string(column_data, val, idx))
end

function convert_date(column_data::ColumnConversionData, val::Int32)::Date
    return Dates.epochdays2date(val + ROUNDING_EPOCH_TO_UNIX_EPOCH_DAYS)
end

function convert_time(column_data::ColumnConversionData, val::Int64)::Time
    return Dates.Time(Dates.Nanosecond(val * 1000))
end

function convert_timestamp(column_data::ColumnConversionData, val::Int64)::DateTime
    return Dates.epochms2datetime((val ÷ 1000) + ROUNDING_EPOCH_TO_UNIX_EPOCH_MS)
end

function convert_timestamp_s(column_data::ColumnConversionData, val::Int64)::DateTime
    return Dates.epochms2datetime((val * 1000) + ROUNDING_EPOCH_TO_UNIX_EPOCH_MS)
end

function convert_timestamp_ms(column_data::ColumnConversionData, val::Int64)::DateTime
    return Dates.epochms2datetime((val) + ROUNDING_EPOCH_TO_UNIX_EPOCH_MS)
end

function convert_timestamp_ns(column_data::ColumnConversionData, val::Int64)::DateTime
    return Dates.epochms2datetime((val ÷ 1000000) + ROUNDING_EPOCH_TO_UNIX_EPOCH_MS)
end

function convert_interval(column_data::ColumnConversionData, val::duckdb_interval)::Dates.CompoundPeriod
    return Dates.CompoundPeriod(Dates.Month(val.months), Dates.Day(val.days), Dates.Microsecond(val.micros))
end

function convert_hugeint(column_data::ColumnConversionData, val::duckdb_hugeint)::Int128
    return Int128(val.lower) + Int128(val.upper) << 64
end

function convert_uuid(column_data::ColumnConversionData, val::duckdb_hugeint)::UUID
    hugeint = convert_hugeint(column_data, val)
    base_value = Int128(170141183460469231731687303715884105727)
    if hugeint < 0
        return UUID(UInt128(hugeint + base_value) + 1)
    else
        return UUID(UInt128(hugeint) + base_value + 1)
    end
end

function convert_enum(column_data::ColumnConversionData, val)::String
    return column_data.conversion_data[val + 1]
end

function convert_decimal_hugeint(column_data::ColumnConversionData, val::duckdb_hugeint)
    return Base.reinterpret(column_data.conversion_data, convert_hugeint(column_data, val))
end

function convert_decimal(column_data::ColumnConversionData, val)
    return Base.reinterpret(column_data.conversion_data, val)
end

function convert_vector(
    column_data::ColumnConversionData,
    vector::Vec,
    size::UInt64,
    convert_func::Function,
    result,
    position,
    all_valid,
    ::Type{SRC},
    ::Type{DST}
) where {SRC, DST}
    array = get_array(vector, SRC)
    if !all_valid
        validity = get_validity(vector)
    end
    for i in 1:size
        if all_valid || isvalid(validity, i)
            result[position] = convert_func(column_data, array[i])
        end
        position += 1
    end
    return size
end

function convert_vector_string(
    column_data::ColumnConversionData,
    vector::Vec,
    size::UInt64,
    convert_func::Function,
    result,
    position,
    all_valid,
    ::Type{SRC},
    ::Type{DST}
) where {SRC, DST}
    raw_ptr = duckdb_vector_get_data(vector.handle)
    ptr = Base.unsafe_convert(Ptr{duckdb_string_t}, raw_ptr)
    if !all_valid
        validity = get_validity(vector)
    end
    for i in 1:size
        if all_valid || isvalid(validity, i)
            result[position] = convert_func(column_data, raw_ptr, i)
        end
        position += 1
    end
    return size
end

function convert_vector_list(
    column_data::ColumnConversionData,
    vector::Vec,
    size::UInt64,
    convert_func::Function,
    result,
    position,
    all_valid,
    ::Type{SRC},
    ::Type{DST}
) where {SRC, DST}
    child_vector = list_child(vector)
    lsize = list_size(vector)

    # convert the child vector
    ldata = column_data.conversion_data

    child_column_data =
        ColumnConversionData(column_data.chunks, column_data.col_idx, ldata.child_type, ldata.child_conversion_data)
    child_array = Array{Union{Missing, ldata.target_type}}(missing, lsize)
    ldata.conversion_loop_func(
        child_column_data,
        child_vector,
        lsize,
        ldata.conversion_func,
        child_array,
        1,
        false,
        ldata.internal_type,
        ldata.target_type
    )

    array = get_array(vector, SRC)
    if !all_valid
        validity = get_validity(vector)
    end
    for i in 1:size
        if all_valid || isvalid(validity, i)
            start_offset::UInt64 = array[i].offset + 1
            end_offset::UInt64 = array[i].offset + array[i].length
            result[position] = child_array[start_offset:end_offset]
        end
        position += 1
    end
    return size
end

function convert_struct_children(column_data::ColumnConversionData, vector::Vec, size::UInt64)
    # convert the child vectors of the struct
    child_count = get_struct_child_count(column_data.logical_type)
    child_arrays = Vector()
    for i in 1:child_count
        child_vector = struct_child(vector, i)
        ldata = column_data.conversion_data.child_conversion_data[i]

        child_column_data =
            ColumnConversionData(column_data.chunks, column_data.col_idx, ldata.child_type, ldata.child_conversion_data)
        child_array = Array{Union{Missing, ldata.target_type}}(missing, size)
        ldata.conversion_loop_func(
            child_column_data,
            child_vector,
            size,
            ldata.conversion_func,
            child_array,
            1,
            false,
            ldata.internal_type,
            ldata.target_type
        )
        push!(child_arrays, child_array)
    end
    return child_arrays
end


function convert_vector_struct(
    column_data::ColumnConversionData,
    vector::Vec,
    size::UInt64,
    convert_func::Function,
    result,
    position,
    all_valid,
    ::Type{SRC},
    ::Type{DST}
) where {SRC, DST}
    child_count = get_struct_child_count(column_data.logical_type)
    child_arrays = convert_struct_children(column_data, vector, size)

    if !all_valid
        validity = get_validity(vector)
    end
    for i in 1:size
        if all_valid || isvalid(validity, i)
            result_tuple = Vector()
            for child_idx in 1:child_count
                push!(result_tuple, child_arrays[child_idx][i])
            end
            result[position] = NamedTuple{column_data.conversion_data.tuple_type}(result_tuple)
        end
        position += 1
    end
    return size
end

function convert_vector_union(
<<<<<<< HEAD
    column_data::ColumnConversionData,
    vector::Vec,
    size::UInt64,
    convert_func::Function,
    result,
    position,
    all_valid,
    ::Type{SRC},
    ::Type{DST}
) where {SRC, DST}
    child_arrays = convert_struct_children(column_data, vector, size)

    if !all_valid
        validity = get_validity(vector)
    end
    for row in 1:size
        # For every row/record
        if all_valid || isvalid(validity, row)
            # Get the tag of this row
            tag::UInt64 = child_arrays[1][row]
            type::DataType = duckdb_type_to_julia_type(get_union_member_type(column_data.logical_type, tag + 1))
            # Get the value from the child array indicated by the tag
            # Offset by 1 because of julia
            # Offset by another 1 because of the tag vector
            value = child_arrays[tag + 2][row]
            result[position] = isequal(value, missing) ? missing : type(value)
        end
        position += 1
    end
    return size
end

function convert_vector_map(
=======
>>>>>>> b3f6a8f1
    column_data::ColumnConversionData,
    vector::Vec,
    size::UInt64,
    convert_func::Function,
    result,
    position,
    all_valid,
    ::Type{SRC},
    ::Type{DST}
) where {SRC, DST}
    child_arrays = convert_struct_children(column_data, vector, size)

    if !all_valid
        validity = get_validity(vector)
    end
    for row in 1:size
        # For every row/record
        if all_valid || isvalid(validity, row)
            # Get the tag of this row
            tag::UInt64 = child_arrays[1][row]
            type::DataType = duckdb_type_to_julia_type(get_union_member_type(column_data.logical_type, tag + 1))
            # Get the value from the child array indicated by the tag
            # Offset by 1 because of julia
            # Offset by another 1 because of the tag vector
            value = child_arrays[tag + 2][row]
            result[position] = isequal(value, missing) ? missing : type(value)
        end
        position += 1
    end
    return size
end

function convert_vector_map(
    column_data::ColumnConversionData,
    vector::Vec,
    size::UInt64,
    convert_func::Function,
    result,
    position,
    all_valid,
    ::Type{SRC},
    ::Type{DST}
) where {SRC, DST}
    child_vector = list_child(vector)
    lsize = list_size(vector)

    # convert the child vector
    ldata = column_data.conversion_data

    child_column_data =
        ColumnConversionData(column_data.chunks, column_data.col_idx, ldata.child_type, ldata.child_conversion_data)
    child_array = Array{Union{Missing, ldata.target_type}}(missing, lsize)
    ldata.conversion_loop_func(
        child_column_data,
        child_vector,
        lsize,
        ldata.conversion_func,
        child_array,
        1,
        false,
        ldata.internal_type,
        ldata.target_type
    )
    child_arrays = convert_struct_children(child_column_data, child_vector, lsize)
    keys = child_arrays[1]
    values = child_arrays[2]

    array = get_array(vector, SRC)
    if !all_valid
        validity = get_validity(vector)
    end
    for i in 1:size
        if all_valid || isvalid(validity, i)
            result_dict = Dict()
            start_offset::UInt64 = array[i].offset + 1
            end_offset::UInt64 = array[i].offset + array[i].length
            for key_idx in start_offset:end_offset
                result_dict[keys[key_idx]] = values[key_idx]
            end
            result[position] = result_dict
        end
        position += 1
    end
    return size
end

function convert_column_loop(
    column_data::ColumnConversionData,
    convert_func::Function,
    ::Type{SRC},
    ::Type{DST},
    convert_vector_func::Function
) where {SRC, DST}
    # first check if there are null values in any chunks
    has_missing = false
    row_count = 0
    for chunk in column_data.chunks
        if !all_valid(chunk, column_data.col_idx)
            has_missing = true
        end
        row_count += get_size(chunk)
    end
    if has_missing
        # missing values
        result = Array{Union{Missing, DST}}(missing, row_count)
        position = 1
        for chunk in column_data.chunks
            position += convert_vector_func(
                column_data,
                get_vector(chunk, column_data.col_idx),
                get_size(chunk),
                convert_func,
                result,
                position,
                all_valid(chunk, column_data.col_idx),
                SRC,
                DST
            )
        end
    else
        # no missing values
        result = Array{DST}(undef, row_count)
        position = 1
        for chunk in column_data.chunks
            position += convert_vector_func(
                column_data,
                get_vector(chunk, column_data.col_idx),
                get_size(chunk),
                convert_func,
                result,
                position,
                true,
                SRC,
                DST
            )
        end
    end
    return result
end

function create_child_conversion_data(child_type::LogicalType)
    internal_type_id = get_internal_type_id(child_type)
    internal_type = duckdb_type_to_internal_type(internal_type_id)
    target_type = duckdb_type_to_julia_type(child_type)

    conversion_func = get_conversion_function(child_type)
    conversion_loop_func = get_conversion_loop_function(child_type)
    child_conversion_data = init_conversion_loop(child_type)
    return ListConversionData(
        conversion_func,
        conversion_loop_func,
        child_type,
        internal_type,
        target_type,
        child_conversion_data
    )
end

function init_conversion_loop(logical_type::LogicalType)
    type = get_type_id(logical_type)
    if type == DUCKDB_TYPE_DECIMAL
        return duckdb_type_to_julia_type(logical_type)
    elseif type == DUCKDB_TYPE_ENUM
        return get_enum_dictionary(logical_type)
    elseif type == DUCKDB_TYPE_LIST || type == DUCKDB_TYPE_MAP
        child_type = get_list_child_type(logical_type)
        return create_child_conversion_data(child_type)
<<<<<<< HEAD
    elseif type == DUCKDB_TYPE_STRUCT || type == DUCKDB_TYPE_MAP || type == DUCKDB_TYPE_UNION
=======
    elseif type == DUCKDB_TYPE_STRUCT || type == DUCKDB_TYPE_UNION
>>>>>>> b3f6a8f1
        child_count_fun::Function = get_struct_child_count
        child_type_fun::Function = get_struct_child_type
        child_name_fun::Function = get_struct_child_name

        #if type == DUCKDB_TYPE_UNION
        #	child_count_fun = get_union_member_count
        #	child_type_fun = get_union_member_type
        #	child_name_fun = get_union_member_name
        #end

        child_count = child_count_fun(logical_type)
        child_symbols::Vector{Symbol} = Vector()
        child_data::Vector{ListConversionData} = Vector()
        for i in 1:child_count
            child_symbol = Symbol(child_name_fun(logical_type, i))
            child_type = child_type_fun(logical_type, i)
            child_conv_data = create_child_conversion_data(child_type)
            push!(child_symbols, child_symbol)
            push!(child_data, child_conv_data)
        end
        return StructConversionData(Tuple(x for x in child_symbols), child_data)
    else
        return nothing
    end
end

function get_conversion_function(logical_type::LogicalType)::Function
    type = get_type_id(logical_type)
    if type == DUCKDB_TYPE_VARCHAR || type == DUCKDB_TYPE_JSON
        return convert_string
    elseif type == DUCKDB_TYPE_BLOB
        return convert_blob
    elseif type == DUCKDB_TYPE_DATE
        return convert_date
    elseif type == DUCKDB_TYPE_TIME
        return convert_time
    elseif type == DUCKDB_TYPE_TIMESTAMP
        return convert_timestamp
    elseif type == DUCKDB_TYPE_TIMESTAMP_S
        return convert_timestamp_s
    elseif type == DUCKDB_TYPE_TIMESTAMP_MS
        return convert_timestamp_ms
    elseif type == DUCKDB_TYPE_TIMESTAMP_NS
        return convert_timestamp_ns
    elseif type == DUCKDB_TYPE_INTERVAL
        return convert_interval
    elseif type == DUCKDB_TYPE_HUGEINT
        return convert_hugeint
    elseif type == DUCKDB_TYPE_UUID
        return convert_uuid
    elseif type == DUCKDB_TYPE_DECIMAL
        internal_type_id = get_internal_type_id(logical_type)
        if internal_type_id == DUCKDB_TYPE_HUGEINT
            return convert_decimal_hugeint
        else
            return convert_decimal
        end
    elseif type == DUCKDB_TYPE_ENUM
        return convert_enum
    else
        return nop_convert
    end
end

function get_conversion_loop_function(logical_type::LogicalType)::Function
    type = get_type_id(logical_type)
    if type == DUCKDB_TYPE_VARCHAR || type == DUCKDB_TYPE_BLOB || type == DUCKDB_TYPE_JSON
        return convert_vector_string
    elseif type == DUCKDB_TYPE_LIST
        return convert_vector_list
    elseif type == DUCKDB_TYPE_STRUCT
        return convert_vector_struct
    elseif type == DUCKDB_TYPE_MAP
        return convert_vector_map
    elseif type == DUCKDB_TYPE_UNION
        return convert_vector_union
    else
        return convert_vector
    end
end

function convert_column(column_data::ColumnConversionData)
    internal_type_id = get_internal_type_id(column_data.logical_type)
    internal_type = duckdb_type_to_internal_type(internal_type_id)
    target_type = duckdb_type_to_julia_type(column_data.logical_type)

    conversion_func = get_conversion_function(column_data.logical_type)
    conversion_loop_func = get_conversion_loop_function(column_data.logical_type)

    column_data.conversion_data = init_conversion_loop(column_data.logical_type)
    return convert_column_loop(column_data, conversion_func, internal_type, target_type, conversion_loop_func)
end

function toDataFrame(result::Ref{duckdb_result})::DataFrame
    column_count = duckdb_column_count(result)
    # duplicate eliminate the names
    names = Vector{Symbol}(undef, column_count)
    for i in 1:column_count
        name = sym(duckdb_column_name(result, i))
        if name in view(names, 1:(i - 1))
            j = 1
            new_name = Symbol(name, :_, j)
            while new_name in view(names, 1:(i - 1))
                j += 1
                new_name = Symbol(name, :_, j)
            end
            name = new_name
        end
        names[i] = name
    end
    # gather all the data chunks
    chunk_count = duckdb_result_chunk_count(result[])
    chunks::Vector{DataChunk} = []
    for i in 1:chunk_count
        push!(chunks, DataChunk(duckdb_result_get_chunk(result[], i), true))
    end

    df = DataFrame()
    for i in 1:column_count
        name = names[i]
        logical_type = LogicalType(duckdb_column_logical_type(result, i))
        column_data = ColumnConversionData(chunks, i, logical_type, nothing)
        df[!, name] = convert_column(column_data)
    end
    return df
end

mutable struct PendingQueryResult
    handle::duckdb_pending_result
    success::Bool

    function PendingQueryResult(stmt::Stmt)
        pending_handle = Ref{duckdb_pending_result}()
        ret = duckdb_pending_prepared(stmt.handle, pending_handle)
        result = new(pending_handle[], ret == DuckDBSuccess)
        finalizer(_close_pending_result, result)
        return result
    end
end

function _close_pending_result(pending::PendingQueryResult)
    if pending.handle == C_NULL
        return
    end
    duckdb_destroy_pending(pending.handle)
    pending.handle = C_NULL
    return
end

function fetch_error(stmt::Stmt, error_ptr)
    if error_ptr == C_NULL
        return string("Execute of query \"", stmt.sql, "\" failed: unknown error")
    else
        return string("Execute of query \"", stmt.sql, "\" failed: ", unsafe_string(error_ptr))
    end
end

function get_error(stmt::Stmt, pending::PendingQueryResult)
    error_ptr = duckdb_pending_error(pending.handle)
    error_message = fetch_error(stmt, error_ptr)
    _close_pending_result(pending)
    return error_message
end

# execute tasks from a pending query result in a loop
function pending_execute_tasks(pending::PendingQueryResult)::Bool
    ret = DUCKDB_PENDING_RESULT_NOT_READY
    while ret == DUCKDB_PENDING_RESULT_NOT_READY
        GC.safepoint()
        ret = duckdb_pending_execute_task(pending.handle)
    end
    return ret != DUCKDB_PENDING_ERROR
end

# execute background tasks in a loop, until task execution is finished
function execute_tasks(state::duckdb_task_state)
    while !duckdb_task_state_is_finished(state)
        GC.safepoint()
        duckdb_execute_n_tasks_state(state, 1)
    end
    return
end

# cleanup background tasks
function cleanup_tasks(tasks, state)
    # mark execution as finished so the individual tasks will quit
    duckdb_finish_execution(state)
    # now wait for all tasks to finish executing
    exceptions = []
    for task in tasks
        try
            Base.wait(task)
        catch ex
            push!(exceptions, ex)
        end
    end
    # clean up the tasks and task state
    empty!(tasks)
    duckdb_destroy_task_state(state)

    # if any tasks threw, propagate the error upwards by throwing as well
    for ex in exceptions
        throw(ex)
    end
    return
end

# this function is responsible for executing a statement and returning a result
function execute(stmt::Stmt, params::DBInterface.StatementParams = ())
    bind_parameters(stmt, params)

    # first create a pending query result
    pending = PendingQueryResult(stmt)
    if !pending.success
        throw(QueryException(get_error(stmt, pending)))
    end
    # if multi-threading is enabled, launch background tasks
    task_state = duckdb_create_task_state(stmt.con.db.handle)
    tasks = []
    for i in 2:Threads.nthreads()
        task_val = @spawn execute_tasks(task_state)
        push!(tasks, task_val)
    end
    success = true
    try
        # now start executing tasks of the pending result in a loop
        success = pending_execute_tasks(pending)
    catch ex
        cleanup_tasks(tasks, task_state)
        throw(ex)
    end

    # we finished execution of all tasks, cleanup the tasks
    cleanup_tasks(tasks, task_state)
    # check if an error was thrown
    if !success
        throw(QueryException(get_error(stmt, pending)))
    end
    handle = Ref{duckdb_result}()
    ret = duckdb_execute_pending(pending.handle, handle)
    if ret != DuckDBSuccess
        error_ptr = duckdb_result_error(handle)
        error_message = fetch_error(stmt, error_ptr)
        duckdb_destroy_result(handle)
        throw(QueryException(error_message))
    end
    return QueryResult(handle)
end

# explicitly close prepared statement
function DBInterface.close!(stmt::Stmt)
    return _close_stmt(stmt)
end

function execute(con::Connection, sql::AbstractString, params::DBInterface.StatementParams)
    stmt = Stmt(con, sql)
    try
        return execute(stmt, params)
    finally
        _close_stmt(stmt) # immediately close, don't wait for GC
    end
end

execute(con::Connection, sql::AbstractString; kwargs...) = execute(con, sql, values(kwargs))
execute(db::DB, sql::AbstractString, params::DBInterface.StatementParams) = execute(db.main_connection, sql, params)
execute(db::DB, sql::AbstractString; kwargs...) = execute(db.main_connection, sql, values(kwargs))

Tables.isrowtable(::Type{QueryResult}) = true
Tables.columnnames(q::QueryResult) = Tables.columnnames(q.df)

function Tables.schema(q::QueryResult)
    return Tables.schema(q.df)
end

Base.IteratorSize(::Type{QueryResult}) = Base.SizeUnknown()
Base.eltype(q::QueryResult) = Any

function DBInterface.close!(q::QueryResult)
    return _close_result(q)
end

function Base.iterate(q::QueryResult)
    return Base.iterate(eachrow(q.df))
end

function Base.iterate(q::QueryResult, state)
    return Base.iterate(eachrow(q.df), state)
end

DataFrames.DataFrame(q::QueryResult) = DataFrame(q.df)

"Return the last row insert id from the executed statement"
function DBInterface.lastrowid(con::Connection)
    throw(NotImplementedException("Unimplemented: lastrowid"))
end

DBInterface.lastrowid(db::DB) = DBInterface.lastrowid(db.main_connection)

"""
    DBInterface.prepare(db::DuckDB.DB, sql::AbstractString)

Prepare an SQL statement given as a string in the DuckDB database; returns a `DuckDB.Stmt` object.
See `DBInterface.execute`(@ref) for information on executing a prepared statement and passing parameters to bind.
A `DuckDB.Stmt` object can be closed (resources freed) using `DBInterface.close!`(@ref).
"""
DBInterface.prepare(con::Connection, sql::AbstractString) = Stmt(con, sql)
DBInterface.prepare(db::DB, sql::AbstractString) = DBInterface.prepare(db.main_connection, sql)

"""
    DBInterface.execute(db::DuckDB.DB, sql::String, [params])
    DBInterface.execute(stmt::SQLite.Stmt, [params])

Bind any positional (`params` as `Vector` or `Tuple`) or named (`params` as `NamedTuple` or `Dict`) parameters to an SQL statement, given by `db` and `sql` or
as an already prepared statement `stmt`, execute the query and return an iterator of result rows.

Note that the returned result row iterator only supports a single-pass, forward-only iteration of the result rows.
Calling `SQLite.reset!(result)` will re-execute the query and reset the iterator back to the beginning.

The resultset iterator supports the [Tables.jl](https://github.com/JuliaData/Tables.jl) interface, so results can be collected in any Tables.jl-compatible sink,
like `DataFrame(results)`, `CSV.write("results.csv", results)`, etc.
"""
function DBInterface.execute(stmt::Stmt, params::DBInterface.StatementParams)
    return execute(stmt, params)
end

function DBInterface.execute(con::Connection, sql::AbstractString)
    return execute(Stmt(con, sql))
end

Base.show(io::IO, result::DuckDB.QueryResult) = print(io, result.df)<|MERGE_RESOLUTION|>--- conflicted
+++ resolved
@@ -270,42 +270,6 @@
 end
 
 function convert_vector_union(
-<<<<<<< HEAD
-    column_data::ColumnConversionData,
-    vector::Vec,
-    size::UInt64,
-    convert_func::Function,
-    result,
-    position,
-    all_valid,
-    ::Type{SRC},
-    ::Type{DST}
-) where {SRC, DST}
-    child_arrays = convert_struct_children(column_data, vector, size)
-
-    if !all_valid
-        validity = get_validity(vector)
-    end
-    for row in 1:size
-        # For every row/record
-        if all_valid || isvalid(validity, row)
-            # Get the tag of this row
-            tag::UInt64 = child_arrays[1][row]
-            type::DataType = duckdb_type_to_julia_type(get_union_member_type(column_data.logical_type, tag + 1))
-            # Get the value from the child array indicated by the tag
-            # Offset by 1 because of julia
-            # Offset by another 1 because of the tag vector
-            value = child_arrays[tag + 2][row]
-            result[position] = isequal(value, missing) ? missing : type(value)
-        end
-        position += 1
-    end
-    return size
-end
-
-function convert_vector_map(
-=======
->>>>>>> b3f6a8f1
     column_data::ColumnConversionData,
     vector::Vec,
     size::UInt64,
@@ -473,11 +437,7 @@
     elseif type == DUCKDB_TYPE_LIST || type == DUCKDB_TYPE_MAP
         child_type = get_list_child_type(logical_type)
         return create_child_conversion_data(child_type)
-<<<<<<< HEAD
-    elseif type == DUCKDB_TYPE_STRUCT || type == DUCKDB_TYPE_MAP || type == DUCKDB_TYPE_UNION
-=======
     elseif type == DUCKDB_TYPE_STRUCT || type == DUCKDB_TYPE_UNION
->>>>>>> b3f6a8f1
         child_count_fun::Function = get_struct_child_count
         child_type_fun::Function = get_struct_child_type
         child_name_fun::Function = get_struct_child_name
