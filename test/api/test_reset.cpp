--- conflicted
+++ resolved
@@ -107,15 +107,11 @@
 	    {"worker_threads", {42}},
 	    {"enable_http_metadata_cache", {true}},
 	    {"force_bitpacking_mode", {"constant"}},
-	    {"allocator_flush_threshold", {"4.0 GiB"}},
-<<<<<<< HEAD
-	    {"allocator_background_threads", {true}},
-	    {"arrow_large_buffer_size", {true}}};
-=======
 	    {"arrow_large_buffer_size", {true}},
 	    {"arrow_output_list_view", {true}},
-	    {"produce_arrow_string_view", {true}}};
->>>>>>> ee3e50e3
+	    {"produce_arrow_string_view", {true}},
+	    {"allocator_flush_threshold", {"4.0 GiB"}},
+	    {"allocator_background_threads", {true}}};
 	// Every option that's not excluded has to be part of this map
 	if (!value_map.count(name)) {
 		REQUIRE(name == "MISSING_FROM_MAP");
