--- conflicted
+++ resolved
@@ -12,20 +12,12 @@
 statement error
 LOAD 'asdf';
 ----
-<<<<<<< HEAD
-IO Error
-=======
 <REGEX>:.*IO Error: Extension.*not found.*
->>>>>>> e92b3b13
 
 statement error
 LOAD 'Makefile';
 ----
-<<<<<<< HEAD
-IO Error
-=======
 <REGEX>:.*IO Error: Extension.*not found.*
->>>>>>> e92b3b13
 
 # should not expect anything
 statement error
@@ -62,11 +54,7 @@
 statement error
 QUAC
 ----
-<<<<<<< HEAD
-Parser Error
-=======
 <REGEX>:.*Parser Error:.*
->>>>>>> e92b3b13
 
 statement error
 QUACK NOT QUACK
