# name: test/sql/copy/s3/fully_qualified_s3_url.test
# description: Test S3, credentials override with query parameters
# group: [s3]

require parquet

require httpfs

require-env S3_TEST_SERVER_AVAILABLE 1

# Require that these environment variables are also set

require-env AWS_DEFAULT_REGION

require-env AWS_ACCESS_KEY_ID

require-env AWS_SECRET_ACCESS_KEY

require-env DUCKDB_S3_ENDPOINT

require-env DUCKDB_S3_USE_SSL

# override the default behaviour of skipping HTTP errors and connection failures: this test fails on connection issues
set ignore_error_messages

statement ok
CREATE TABLE test as SELECT * FROM range(0,10) tbl(i);

#set some false credentials to verify query param override
statement ok
SET s3_secret_access_key='false_pw';SET s3_access_key_id='false_key';

statement ok
SET s3_url_style='path';

statement error
COPY test TO 's3://test-bucket/s3_query_params/test.csv';
----
IO Error: Unable to connect to URL

#test with .csv file
statement ok
COPY test TO 's3://test-bucket/s3_query_params/test.csv?s3_access_key_id=${AWS_ACCESS_KEY_ID}&s3_secret_access_key=${AWS_SECRET_ACCESS_KEY}' WITH (HEADER 1);

query I
SELECT i FROM "s3://test-bucket/s3_query_params/test.csv?s3_access_key_id=${AWS_ACCESS_KEY_ID}&s3_secret_access_key=${AWS_SECRET_ACCESS_KEY}" LIMIT 3
----
0
1
2

#test with .parquet file
statement ok
COPY test TO 's3://test-bucket/s3_query_params/test.parquet?s3_access_key_id=${AWS_ACCESS_KEY_ID}&s3_secret_access_key=${AWS_SECRET_ACCESS_KEY}' (FORMAT 'parquet');

query I
SELECT i FROM "s3://test-bucket/s3_query_params/test.parquet?s3_access_key_id=${AWS_ACCESS_KEY_ID}&s3_secret_access_key=${AWS_SECRET_ACCESS_KEY}" LIMIT 3
----
0
1
2

#test GLOB with .parquet file
query I
SELECT i FROM "s3://test-bucket/s3_query_params/*.parquet?s3_access_key_id=${AWS_ACCESS_KEY_ID}&s3_secret_access_key=${AWS_SECRET_ACCESS_KEY}" LIMIT 3
----
0
1
2

#global settings have not been modified by query parameters
query I
SELECT CURRENT_SETTING('s3_access_key_id');
----
false_key

query I
SELECT CURRENT_SETTING('s3_secret_access_key');
----
false_pw

#setting up a second s3 file with different credentials
statement ok
CREATE TABLE test_2 as SELECT * FROM range(100,110) tbl(j);

statement ok
COPY test_2 TO 's3://test-bucket/s3_query_params/test_2.csv?s3_access_key_id=minio_duckdb_user_2&s3_secret_access_key=minio_duckdb_user_2_password' WITH (HEADER 1);

query I
SELECT j FROM "s3://test-bucket/s3_query_params/test_2.csv?s3_access_key_id=minio_duckdb_user_2&s3_secret_access_key=minio_duckdb_user_2_password" LIMIT 3
----
100
101
102

#test a joining of two tables with different credentials
query II
SELECT T1.i, T2.j FROM "s3://test-bucket/s3_query_params/test.parquet?s3_access_key_id=${AWS_ACCESS_KEY_ID}&s3_secret_access_key=${AWS_SECRET_ACCESS_KEY}" T1 
    INNER JOIN "s3://test-bucket/s3_query_params/test_2.csv?s3_access_key_id=minio_duckdb_user_2&s3_secret_access_key=minio_duckdb_user_2_password" T2 
    ON T1.i+100=T2.j LIMIT 3;
----
0	100
1	101
2	102

statement ok
SET s3_secret_access_key='${AWS_SECRET_ACCESS_KEY}';SET s3_access_key_id='${AWS_ACCESS_KEY_ID}';

#test region param
statement ok
SET s3_region='false_region';

statement ok
SELECT i FROM "s3://test-bucket/s3_query_params/test.parquet?s3_region=${AWS_DEFAULT_REGION}" LIMIT 3

statement ok
SET s3_region='${AWS_DEFAULT_REGION}';

# test endpoint param
statement ok
SET s3_endpoint='false_endpoint';

statement ok
SELECT i FROM "s3://test-bucket/s3_query_params/test.parquet?s3_endpoint=${DUCKDB_S3_ENDPOINT}" LIMIT 3

statement ok
SET s3_endpoint='${DUCKDB_S3_ENDPOINT}';

#test secret_access_key
statement ok
SET s3_secret_access_key='false_acces_key';

statement ok
SELECT i FROM "s3://test-bucket/s3_query_params/test.parquet?s3_secret_access_key=${AWS_SECRET_ACCESS_KEY}" LIMIT 3

statement ok
SET s3_secret_access_key='${AWS_SECRET_ACCESS_KEY}';

#test access_key
statement ok
SET s3_access_key_id='false_acces_key_id';

statement ok
SELECT i FROM "s3://test-bucket/s3_query_params/test.parquet?s3_access_key_id=${AWS_ACCESS_KEY_ID}" LIMIT 3

statement ok
SET s3_access_key_id='${AWS_ACCESS_KEY_ID}';

#test use_ssl
statement ok
SELECT i FROM "s3://test-bucket/s3_query_params/test.parquet?s3_use_ssl=false" LIMIT 3

statement error
SELECT i FROM "s3://test-bucket/s3_query_params/test.parquet?s3_use_ssl=bla" LIMIT 3
----

#test url_style
statement ok
SELECT i FROM "s3://test-bucket/s3_query_params/test.parquet?s3_url_style=vhost" LIMIT 3

statement ok
SET s3_url_style='path';

# test combinations
statement ok
SET s3_access_key_id='false_id'; SET s3_region='false_region';

statement ok
SELECT i FROM "s3://test-bucket/s3_query_params/test.parquet?s3_region=${AWS_DEFAULT_REGION}&s3_access_key_id=${AWS_ACCESS_KEY_ID}&s3_endpoint=${DUCKDB_S3_ENDPOINT}" LIMIT 3

statement ok
SET s3_access_key_id='${AWS_ACCESS_KEY_ID}'; SET s3_region='${AWS_DEFAULT_REGION}';

# test faulty input
statement error
SELECT i FROM "s3://test-bucket/s3_query_params/test.parquet?s3_region=${AWS_DEFAULT_REGION}&s3_access_key_id=incorrect_key_id" LIMIT 3
----

statement error
SELECT i FROM "s3://test-bucket/s3_query_params/test.parquet?s3_region=${AWS_DEFAULT_REGION}&bla=bla" LIMIT 3
<<<<<<< HEAD

# test endpoint valid path
statement ok
SET s3_endpoint='${DUCKDB_S3_ENDPOINT}/test-bucket'; SET s3_url_style='path';

statement ok
SELECT i FROM "s3://s3_query_params/test.parquet" LIMIT 3

# test endpoint invalid url style
statement ok
SET s3_url_style='vhost';

statement error
SELECT i FROM "s3://s3_query_params/test.parquet" LIMIT 3

# test endpoint invalid path
statement ok
SET s3_endpoint='${DUCKDB_S3_ENDPOINT}/s3_query_params'; SET s3_url_style='path';

statement error
SELECT i FROM "s3://test-bucket/test.parquet" LIMIT 3
=======
----
>>>>>>> 32372444
<|MERGE_RESOLUTION|>--- conflicted
+++ resolved
@@ -178,7 +178,7 @@
 
 statement error
 SELECT i FROM "s3://test-bucket/s3_query_params/test.parquet?s3_region=${AWS_DEFAULT_REGION}&bla=bla" LIMIT 3
-<<<<<<< HEAD
+----
 
 # test endpoint valid path
 statement ok
@@ -193,6 +193,7 @@
 
 statement error
 SELECT i FROM "s3://s3_query_params/test.parquet" LIMIT 3
+----
 
 # test endpoint invalid path
 statement ok
@@ -200,6 +201,4 @@
 
 statement error
 SELECT i FROM "s3://test-bucket/test.parquet" LIMIT 3
-=======
-----
->>>>>>> 32372444
+----