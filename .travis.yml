--- conflicted
+++ resolved
@@ -280,19 +280,11 @@
         - build/debug/test/unittest -s "[tpch]"
 
 
-<<<<<<< HEAD
-    - os: linux
-      dist: bionic
-      name: Solaris VM
-      if: (branch !~ ^r/.*$ AND head_branch !~ ^r/.*$) AND ((type = push AND branch = master) OR type = pull_request OR tag =~ /^v\d+\.\d+\.\d+$/)
-      sudo: true
-=======
     # - os: linux
     #   dist: bionic
     #   name: Solaris VM
-    #   if: (type = push AND branch = master) OR type = pull_request OR tag =~ /^v\d+\.\d+\.\d+$/
+    #   if: (branch !~ ^r/.*$ AND head_branch !~ ^r/.*$) AND ((type = push AND branch = master) OR type = pull_request OR tag =~ /^v\d+\.\d+\.\d+$/)
     #   sudo: true
->>>>>>> da72dc69
 
     #   install:
     #     - wget -q https://www.virtualbox.org/download/oracle_vbox_2016.asc -O- | sudo apt-key add -
